﻿<UserControl
	x:Class="JocysCom.VS.AiCompanion.Engine.Controls.Chat.ChatControl"
	xmlns="http://schemas.microsoft.com/winfx/2006/xaml/presentation"
	xmlns:x="http://schemas.microsoft.com/winfx/2006/xaml"
	xmlns:JcConverters="clr-namespace:JocysCom.ClassLibrary.Controls.Converters"
	xmlns:controls="clr-namespace:JocysCom.VS.AiCompanion.Engine.Controls"
	xmlns:d="http://schemas.microsoft.com/expression/blend/2008"
	xmlns:local="clr-namespace:JocysCom.VS.AiCompanion.Engine.Controls.Chat"
	xmlns:locales="clr-namespace:JocysCom.VS.AiCompanion.Engine.Resources"
	xmlns:mc="http://schemas.openxmlformats.org/markup-compatibility/2006"
	x:Name="This"
	Loaded="UserControl_Loaded"
	SizeChanged="This_SizeChanged"
	mc:Ignorable="d">
	<UserControl.Resources>
		<ResourceDictionary>
			<ResourceDictionary.MergedDictionaries>
				<ResourceDictionary Source="../../JocysCom/Controls/Themes/Default.xaml" />
				<ResourceDictionary Source="../../JocysCom/Controls/Themes/Icons.xaml" />
				<ResourceDictionary Source="../../Resources/Icons/Icons_Default.xaml" />
			</ResourceDictionary.MergedDictionaries>
			<JcConverters:BoolToVisibilityConverter x:Key="_BoolToVisibilityConverter" />
			<Style x:Key="RoundCornerRed" TargetType="{x:Type Button}">
				<Setter Property="HorizontalContentAlignment" Value="Center" />
				<Setter Property="VerticalContentAlignment" Value="Center" />
				<Setter Property="Foreground" Value="White" />
				<Setter Property="Template">
					<Setter.Value>
						<ControlTemplate TargetType="{x:Type Button}">
							<Viewbox>
								<Border
									x:Name="border"
									Width="40"
									Height="40"
									CornerRadius="20"
									RenderTransformOrigin="0.5,0.5">
									<Border.RenderTransform>
										<ScaleTransform x:Name="Transform" ScaleX="1" ScaleY="1" />
									</Border.RenderTransform>
									<Border.Background>
										<LinearGradientBrush StartPoint="1,0" EndPoint="1,1">
											<GradientStop Offset="0" Color="#EF6B78" />
											<GradientStop Offset="1" Color="#EF6B78" />
										</LinearGradientBrush>
									</Border.Background>
									<ContentPresenter HorizontalAlignment="Center" VerticalAlignment="Center" />
								</Border>
							</Viewbox>
							<ControlTemplate.Triggers>
								<MultiDataTrigger>
									<MultiDataTrigger.Conditions>
										<Condition Binding="{Binding RelativeSource={RelativeSource Self}, Path=IsMouseOver}" Value="True" />
									</MultiDataTrigger.Conditions>
									<MultiDataTrigger.Setters>
										<Setter TargetName="border" Property="Background">
											<Setter.Value>
												<!--  +6L  -->
												<LinearGradientBrush StartPoint="1,0" EndPoint="1,1">
													<GradientStop Offset="0" Color="#ED5564" />
													<GradientStop Offset="1" Color="#ED5564" />
												</LinearGradientBrush>
											</Setter.Value>
										</Setter>
									</MultiDataTrigger.Setters>
								</MultiDataTrigger>

								<!--  Other triggers  -->
								<EventTrigger RoutedEvent="Button.PreviewMouseDown">
									<BeginStoryboard>
										<Storyboard>
											<DoubleAnimation
												Storyboard.TargetName="Transform"
												Storyboard.TargetProperty="ScaleX"
												To="0.95"
												Duration="0:0:0.1" />
											<DoubleAnimation
												Storyboard.TargetName="Transform"
												Storyboard.TargetProperty="ScaleY"
												To="0.95"
												Duration="0:0:0.1" />
										</Storyboard>
									</BeginStoryboard>
								</EventTrigger>
								<EventTrigger RoutedEvent="Button.PreviewMouseUp">
									<BeginStoryboard>
										<Storyboard>
											<DoubleAnimation
												Storyboard.TargetName="Transform"
												Storyboard.TargetProperty="ScaleX"
												To="1"
												Duration="0:0:0.1" />
											<DoubleAnimation
												Storyboard.TargetName="Transform"
												Storyboard.TargetProperty="ScaleY"
												To="1"
												Duration="0:0:0.1" />
										</Storyboard>
									</BeginStoryboard>
								</EventTrigger>
								<!--  Other triggers  -->
							</ControlTemplate.Triggers>
						</ControlTemplate>
					</Setter.Value>
				</Setter>
			</Style>
			<Style x:Key="RoundCornerBlue" TargetType="{x:Type Button}">
				<Setter Property="HorizontalContentAlignment" Value="Center" />
				<Setter Property="VerticalContentAlignment" Value="Center" />
				<Setter Property="Foreground" Value="White" />
				<Setter Property="Template">
					<Setter.Value>
						<ControlTemplate TargetType="{x:Type Button}">
							<Viewbox>
								<Border
									x:Name="border"
									Width="40"
									Height="40"
									CornerRadius="20"
									RenderTransformOrigin="0.5,0.5">
									<Border.RenderTransform>
										<ScaleTransform x:Name="Transform" ScaleX="1" ScaleY="1" />
									</Border.RenderTransform>
									<Border.Background>
										<LinearGradientBrush StartPoint="1,0" EndPoint="1,1">
											<GradientStop Offset="0" Color="#00aeec" />
											<GradientStop Offset="1" Color="#00aeec" />
										</LinearGradientBrush>
									</Border.Background>
									<ContentPresenter HorizontalAlignment="Center" VerticalAlignment="Center" />
								</Border>
							</Viewbox>
							<ControlTemplate.Triggers>
								<MultiDataTrigger>
									<MultiDataTrigger.Conditions>
										<Condition Binding="{Binding RelativeSource={RelativeSource Self}, Path=IsMouseOver}" Value="True" />
									</MultiDataTrigger.Conditions>
									<MultiDataTrigger.Setters>
										<Setter TargetName="border" Property="Background">
											<Setter.Value>
												<LinearGradientBrush StartPoint="1,0" EndPoint="1,1">
													<GradientStop Offset="0" Color="#00B8FA" />
													<GradientStop Offset="1" Color="#00B8FA" />
												</LinearGradientBrush>
											</Setter.Value>
										</Setter>
									</MultiDataTrigger.Setters>
								</MultiDataTrigger>

								<!--  Other triggers  -->
								<EventTrigger RoutedEvent="Button.PreviewMouseDown">
									<BeginStoryboard>
										<Storyboard>
											<DoubleAnimation
												Storyboard.TargetName="Transform"
												Storyboard.TargetProperty="ScaleX"
												To="0.95"
												Duration="0:0:0.1" />
											<DoubleAnimation
												Storyboard.TargetName="Transform"
												Storyboard.TargetProperty="ScaleY"
												To="0.95"
												Duration="0:0:0.1" />
										</Storyboard>
									</BeginStoryboard>
								</EventTrigger>
								<EventTrigger RoutedEvent="Button.PreviewMouseUp">
									<BeginStoryboard>
										<Storyboard>
											<DoubleAnimation
												Storyboard.TargetName="Transform"
												Storyboard.TargetProperty="ScaleX"
												To="1"
												Duration="0:0:0.1" />
											<DoubleAnimation
												Storyboard.TargetName="Transform"
												Storyboard.TargetProperty="ScaleY"
												To="1"
												Duration="0:0:0.1" />
										</Storyboard>
									</BeginStoryboard>
								</EventTrigger>
								<!--  Other triggers  -->
							</ControlTemplate.Triggers>
						</ControlTemplate>
					</Setter.Value>
				</Setter>
			</Style>
		</ResourceDictionary>
	</UserControl.Resources>
	<Grid x:Name="ControlGrid" Background="White">
		<Grid x:Name="MainGrid" Background="White">
			<Grid.ColumnDefinitions>
				<ColumnDefinition Width="*" />
				<ColumnDefinition Width="Auto" />
			</Grid.ColumnDefinitions>
			<Grid.RowDefinitions>
				<RowDefinition Height="*" />
				<RowDefinition Height="Auto" />
				<RowDefinition Height="Auto" />
			</Grid.RowDefinitions>

			<!--  Messages  -->
			<Border x:Name="MessagesPanelBorder" BorderBrush="{StaticResource BorderDark}" BorderThickness="0,0,0,1">
				<local:ChatListControl x:Name="MessagesPanel" />
			</Border>

			<!--  Visibility Binding ShowAvatar  -->
			<Border
				Name="AvatarPanelBorder"
				Grid.Column="1"
				BorderBrush="{StaticResource BorderDark}"
				BorderThickness="0,0,0,1"
<<<<<<< HEAD
				Visibility="Visible">
				<controls:AvatarControl x:Name="AvatarPanel" VerticalAlignment="Top" />
=======
				Visibility="Collapsed">
				<!--  Visibility Binding ShowAvatar  -->
				<Viewbox>
					<Border Name="AvatarPanelBorder">
						<StackPanel Width="1080" Height="1920" Background="Black" />
						<!--<controls:AvatarControl x:Name="AvatarPanel" VerticalAlignment="Top" />-->
					</Border>
				</Viewbox>
>>>>>>> abb9d26b
			</Border>

			<!--  Inputs Panel  -->
			<Border
				Grid.Row="1"
				Grid.ColumnSpan="2"
				VerticalAlignment="Stretch"
				Background="{StaticResource BackgroundLight}">
				<StackPanel VerticalAlignment="Bottom">
					<Grid>
						<Grid.RowDefinitions>
							<RowDefinition Height="Auto" />
							<RowDefinition Height="Auto" />
						</Grid.RowDefinitions>
						<Grid.ColumnDefinitions>
							<ColumnDefinition Width="*" />
							<ColumnDefinition Width="Auto" />
						</Grid.ColumnDefinitions>
						<!--  Instructions  -->
						<StackPanel
							x:Name="DataInstructionsPanel"
							Margin="10,10,10,0"
							IsVisibleChanged="DataInstructionsPanel_IsVisibleChanged"
							Visibility="{Binding ShowInstructions, Converter={StaticResource _BoolToVisibilityConverter}}">
							<Grid x:Name="InstructionsGrid">
								<TextBox
									x:Name="DataInstructionsTextBox"
									MinHeight="30"
									Margin="0"
									Padding="10,7,10,7"
									HorizontalAlignment="Stretch"
									VerticalAlignment="Stretch"
									VerticalContentAlignment="Top"
									AcceptsReturn="True"
									Background="White"
									BorderThickness="0"
									FocusVisualStyle="{StaticResource FocusVisualStyle_None}"
									PreviewKeyUp="DataInstructionsTextBox_PreviewKeyUp"
									ScrollViewer.HorizontalScrollBarVisibility="Disabled"
									ScrollViewer.ScrollChanged="DataInstructionsTextBox_ScrollChanged"
									ScrollViewer.VerticalScrollBarVisibility="Auto"
									SpellCheck.IsEnabled="True"
									Text="{Binding TextInstructions, UpdateSourceTrigger=PropertyChanged}"
									TextChanged="DataInstructionsTextBox_TextChanged"
									TextWrapping="Wrap">
									<TextBox.Resources>
										<Style TargetType="Border">
											<Setter Property="CornerRadius" Value="10" />
										</Style>
									</TextBox.Resources>
								</TextBox>
								<TextBlock
									MinHeight="30"
									Padding="10,7,10,7"
									HorizontalAlignment="Stretch"
									VerticalAlignment="Stretch"
									IsHitTestVisible="False"
									Opacity="0.5"
									Text="Type instructions">
									<TextBlock.Style>
										<Style TargetType="{x:Type TextBlock}">
											<Setter Property="Visibility" Value="Collapsed" />
											<Style.Triggers>
												<MultiDataTrigger>
													<MultiDataTrigger.Conditions>
														<Condition Binding="{Binding ElementName=DataInstructionsTextBox, Path=Text}" Value="" />
														<Condition Binding="{Binding ElementName=DataInstructionsTextBox, Path=IsKeyboardFocused}" Value="False" />
													</MultiDataTrigger.Conditions>
													<MultiDataTrigger.Setters>
														<Setter Property="Visibility" Value="Visible" />
													</MultiDataTrigger.Setters>
												</MultiDataTrigger>
											</Style.Triggers>
										</Style>
									</TextBlock.Style>
								</TextBlock>
								<Button
									x:Name="ExpandInstructionsButton"
									Width="30"
									Height="30"
									Margin="0"
									HorizontalAlignment="Right"
									VerticalAlignment="Bottom"
									Background="Transparent"
									Click="ExpandInstructionsButton_Click"
									Opacity="0.5">
									<Viewbox>
										<ContentControl
											x:Name="ExpandInstructionsButtonContent"
											Margin="0"
											Padding="0"
											Content="{StaticResource Icon_Maximize}"
											Focusable="False" />
									</Viewbox>
								</Button>
							</Grid>
						</StackPanel>
						<!--  Send Message  -->
						<StackPanel Grid.Row="1" Margin="10">
							<Grid x:Name="MessageInputGrid">
								<TextBox
									x:Name="DataTextBox"
									MinHeight="30"
									Margin="0"
									Padding="10,7,10,7"
									HorizontalAlignment="Stretch"
									VerticalAlignment="Stretch"
									VerticalContentAlignment="Top"
									x:FieldModifier="public"
									AcceptsReturn="True"
									Background="White"
									BorderThickness="0"
									FocusVisualStyle="{StaticResource FocusVisualStyle_None}"
									PreviewKeyDown="DataTextBox_PreviewKeyDown"
									PreviewKeyUp="DataTextBox_PreviewKeyUp"
									ScrollViewer.HorizontalScrollBarVisibility="Disabled"
									ScrollViewer.ScrollChanged="DataTextBox_ScrollChanged"
									ScrollViewer.VerticalScrollBarVisibility="Auto"
									SpellCheck.IsEnabled="True"
									Text="{Binding Text, UpdateSourceTrigger=PropertyChanged}"
									TextChanged="DataTextBox_TextChanged"
									TextWrapping="Wrap">
									<TextBox.Resources>
										<Style TargetType="Border">
											<Setter Property="CornerRadius" Value="10" />
										</Style>
									</TextBox.Resources>
								</TextBox>
								<TextBlock
									MinHeight="30"
									Padding="10,7,10,7"
									HorizontalAlignment="Stretch"
									VerticalAlignment="Stretch"
									IsHitTestVisible="False"
									Opacity="0.5"
									Text="Type a message">
									<TextBlock.Style>
										<Style TargetType="{x:Type TextBlock}">
											<Setter Property="Visibility" Value="Collapsed" />
											<Style.Triggers>
												<MultiDataTrigger>
													<MultiDataTrigger.Conditions>
														<Condition Binding="{Binding ElementName=DataTextBox, Path=Text}" Value="" />
														<Condition Binding="{Binding ElementName=DataTextBox, Path=IsKeyboardFocused}" Value="False" />
													</MultiDataTrigger.Conditions>
													<MultiDataTrigger.Setters>
														<Setter Property="Visibility" Value="Visible" />
													</MultiDataTrigger.Setters>
												</MultiDataTrigger>
											</Style.Triggers>
										</Style>
									</TextBlock.Style>
								</TextBlock>
								<Button
									x:Name="ExpandMessageButton"
									Width="30"
									Height="30"
									Margin="0"
									HorizontalAlignment="Right"
									VerticalAlignment="Bottom"
									Background="Transparent"
									Click="ExpandMessageButton_Click"
									Opacity="0.5">
									<Viewbox>
										<ContentControl
											x:Name="ExpandMessageButtonContent"
											Margin="0"
											Padding="0"
											Content="{StaticResource Icon_Maximize}"
											Focusable="False" />
									</Viewbox>
								</Button>
							</Grid>
						</StackPanel>

						<!--  Buttons Panel  -->
						<StackPanel
							x:Name="MessageButtons"
							Grid.Row="1"
							Grid.Column="1"
							VerticalAlignment="Bottom"
							Orientation="Horizontal">
							<Button
								x:Name="SendButton"
								Width="30"
								Height="30"
								Margin="0,0,0,10"
								Click="SendButton_Click"
								Style="{DynamicResource RoundCornerBlue}">
								<Viewbox>
									<ContentControl
										Margin="0"
										Padding="0"
										Content="{StaticResource Icon_MediaPlay}"
										Focusable="False" />
								</Viewbox>
							</Button>
							<Button
								x:Name="StopButton"
								Width="30"
								Height="30"
								Margin="10,0,10,10"
								Click="StopButton_Click"
								Style="{DynamicResource RoundCornerRed}">
								<Viewbox>
									<ContentControl
										Margin="0"
										Padding="0"
										Content="{StaticResource Icon_MediaStop}"
										Focusable="False" />
								</Viewbox>
							</Button>
						</StackPanel>
					</Grid>
				</StackPanel>
			</Border>
			<StackPanel Visibility="Collapsed">
				<controls:AttachmentsControl x:Name="AttachmentsPanel" Grid.Row="2" />
			</StackPanel>
		</Grid>
	</Grid>
</UserControl>
<|MERGE_RESOLUTION|>--- conflicted
+++ resolved
@@ -1,447 +1,440 @@
-﻿<UserControl
-	x:Class="JocysCom.VS.AiCompanion.Engine.Controls.Chat.ChatControl"
-	xmlns="http://schemas.microsoft.com/winfx/2006/xaml/presentation"
-	xmlns:x="http://schemas.microsoft.com/winfx/2006/xaml"
-	xmlns:JcConverters="clr-namespace:JocysCom.ClassLibrary.Controls.Converters"
-	xmlns:controls="clr-namespace:JocysCom.VS.AiCompanion.Engine.Controls"
-	xmlns:d="http://schemas.microsoft.com/expression/blend/2008"
-	xmlns:local="clr-namespace:JocysCom.VS.AiCompanion.Engine.Controls.Chat"
-	xmlns:locales="clr-namespace:JocysCom.VS.AiCompanion.Engine.Resources"
-	xmlns:mc="http://schemas.openxmlformats.org/markup-compatibility/2006"
-	x:Name="This"
-	Loaded="UserControl_Loaded"
-	SizeChanged="This_SizeChanged"
-	mc:Ignorable="d">
-	<UserControl.Resources>
-		<ResourceDictionary>
-			<ResourceDictionary.MergedDictionaries>
-				<ResourceDictionary Source="../../JocysCom/Controls/Themes/Default.xaml" />
-				<ResourceDictionary Source="../../JocysCom/Controls/Themes/Icons.xaml" />
-				<ResourceDictionary Source="../../Resources/Icons/Icons_Default.xaml" />
-			</ResourceDictionary.MergedDictionaries>
-			<JcConverters:BoolToVisibilityConverter x:Key="_BoolToVisibilityConverter" />
-			<Style x:Key="RoundCornerRed" TargetType="{x:Type Button}">
-				<Setter Property="HorizontalContentAlignment" Value="Center" />
-				<Setter Property="VerticalContentAlignment" Value="Center" />
-				<Setter Property="Foreground" Value="White" />
-				<Setter Property="Template">
-					<Setter.Value>
-						<ControlTemplate TargetType="{x:Type Button}">
-							<Viewbox>
-								<Border
-									x:Name="border"
-									Width="40"
-									Height="40"
-									CornerRadius="20"
-									RenderTransformOrigin="0.5,0.5">
-									<Border.RenderTransform>
-										<ScaleTransform x:Name="Transform" ScaleX="1" ScaleY="1" />
-									</Border.RenderTransform>
-									<Border.Background>
-										<LinearGradientBrush StartPoint="1,0" EndPoint="1,1">
-											<GradientStop Offset="0" Color="#EF6B78" />
-											<GradientStop Offset="1" Color="#EF6B78" />
-										</LinearGradientBrush>
-									</Border.Background>
-									<ContentPresenter HorizontalAlignment="Center" VerticalAlignment="Center" />
-								</Border>
-							</Viewbox>
-							<ControlTemplate.Triggers>
-								<MultiDataTrigger>
-									<MultiDataTrigger.Conditions>
-										<Condition Binding="{Binding RelativeSource={RelativeSource Self}, Path=IsMouseOver}" Value="True" />
-									</MultiDataTrigger.Conditions>
-									<MultiDataTrigger.Setters>
-										<Setter TargetName="border" Property="Background">
-											<Setter.Value>
-												<!--  +6L  -->
-												<LinearGradientBrush StartPoint="1,0" EndPoint="1,1">
-													<GradientStop Offset="0" Color="#ED5564" />
-													<GradientStop Offset="1" Color="#ED5564" />
-												</LinearGradientBrush>
-											</Setter.Value>
-										</Setter>
-									</MultiDataTrigger.Setters>
-								</MultiDataTrigger>
-
-								<!--  Other triggers  -->
-								<EventTrigger RoutedEvent="Button.PreviewMouseDown">
-									<BeginStoryboard>
-										<Storyboard>
-											<DoubleAnimation
-												Storyboard.TargetName="Transform"
-												Storyboard.TargetProperty="ScaleX"
-												To="0.95"
-												Duration="0:0:0.1" />
-											<DoubleAnimation
-												Storyboard.TargetName="Transform"
-												Storyboard.TargetProperty="ScaleY"
-												To="0.95"
-												Duration="0:0:0.1" />
-										</Storyboard>
-									</BeginStoryboard>
-								</EventTrigger>
-								<EventTrigger RoutedEvent="Button.PreviewMouseUp">
-									<BeginStoryboard>
-										<Storyboard>
-											<DoubleAnimation
-												Storyboard.TargetName="Transform"
-												Storyboard.TargetProperty="ScaleX"
-												To="1"
-												Duration="0:0:0.1" />
-											<DoubleAnimation
-												Storyboard.TargetName="Transform"
-												Storyboard.TargetProperty="ScaleY"
-												To="1"
-												Duration="0:0:0.1" />
-										</Storyboard>
-									</BeginStoryboard>
-								</EventTrigger>
-								<!--  Other triggers  -->
-							</ControlTemplate.Triggers>
-						</ControlTemplate>
-					</Setter.Value>
-				</Setter>
-			</Style>
-			<Style x:Key="RoundCornerBlue" TargetType="{x:Type Button}">
-				<Setter Property="HorizontalContentAlignment" Value="Center" />
-				<Setter Property="VerticalContentAlignment" Value="Center" />
-				<Setter Property="Foreground" Value="White" />
-				<Setter Property="Template">
-					<Setter.Value>
-						<ControlTemplate TargetType="{x:Type Button}">
-							<Viewbox>
-								<Border
-									x:Name="border"
-									Width="40"
-									Height="40"
-									CornerRadius="20"
-									RenderTransformOrigin="0.5,0.5">
-									<Border.RenderTransform>
-										<ScaleTransform x:Name="Transform" ScaleX="1" ScaleY="1" />
-									</Border.RenderTransform>
-									<Border.Background>
-										<LinearGradientBrush StartPoint="1,0" EndPoint="1,1">
-											<GradientStop Offset="0" Color="#00aeec" />
-											<GradientStop Offset="1" Color="#00aeec" />
-										</LinearGradientBrush>
-									</Border.Background>
-									<ContentPresenter HorizontalAlignment="Center" VerticalAlignment="Center" />
-								</Border>
-							</Viewbox>
-							<ControlTemplate.Triggers>
-								<MultiDataTrigger>
-									<MultiDataTrigger.Conditions>
-										<Condition Binding="{Binding RelativeSource={RelativeSource Self}, Path=IsMouseOver}" Value="True" />
-									</MultiDataTrigger.Conditions>
-									<MultiDataTrigger.Setters>
-										<Setter TargetName="border" Property="Background">
-											<Setter.Value>
-												<LinearGradientBrush StartPoint="1,0" EndPoint="1,1">
-													<GradientStop Offset="0" Color="#00B8FA" />
-													<GradientStop Offset="1" Color="#00B8FA" />
-												</LinearGradientBrush>
-											</Setter.Value>
-										</Setter>
-									</MultiDataTrigger.Setters>
-								</MultiDataTrigger>
-
-								<!--  Other triggers  -->
-								<EventTrigger RoutedEvent="Button.PreviewMouseDown">
-									<BeginStoryboard>
-										<Storyboard>
-											<DoubleAnimation
-												Storyboard.TargetName="Transform"
-												Storyboard.TargetProperty="ScaleX"
-												To="0.95"
-												Duration="0:0:0.1" />
-											<DoubleAnimation
-												Storyboard.TargetName="Transform"
-												Storyboard.TargetProperty="ScaleY"
-												To="0.95"
-												Duration="0:0:0.1" />
-										</Storyboard>
-									</BeginStoryboard>
-								</EventTrigger>
-								<EventTrigger RoutedEvent="Button.PreviewMouseUp">
-									<BeginStoryboard>
-										<Storyboard>
-											<DoubleAnimation
-												Storyboard.TargetName="Transform"
-												Storyboard.TargetProperty="ScaleX"
-												To="1"
-												Duration="0:0:0.1" />
-											<DoubleAnimation
-												Storyboard.TargetName="Transform"
-												Storyboard.TargetProperty="ScaleY"
-												To="1"
-												Duration="0:0:0.1" />
-										</Storyboard>
-									</BeginStoryboard>
-								</EventTrigger>
-								<!--  Other triggers  -->
-							</ControlTemplate.Triggers>
-						</ControlTemplate>
-					</Setter.Value>
-				</Setter>
-			</Style>
-		</ResourceDictionary>
-	</UserControl.Resources>
-	<Grid x:Name="ControlGrid" Background="White">
-		<Grid x:Name="MainGrid" Background="White">
-			<Grid.ColumnDefinitions>
-				<ColumnDefinition Width="*" />
-				<ColumnDefinition Width="Auto" />
-			</Grid.ColumnDefinitions>
-			<Grid.RowDefinitions>
-				<RowDefinition Height="*" />
-				<RowDefinition Height="Auto" />
-				<RowDefinition Height="Auto" />
-			</Grid.RowDefinitions>
-
-			<!--  Messages  -->
-			<Border x:Name="MessagesPanelBorder" BorderBrush="{StaticResource BorderDark}" BorderThickness="0,0,0,1">
-				<local:ChatListControl x:Name="MessagesPanel" />
-			</Border>
-
-			<!--  Visibility Binding ShowAvatar  -->
-			<Border
-				Name="AvatarPanelBorder"
-				Grid.Column="1"
-				BorderBrush="{StaticResource BorderDark}"
-				BorderThickness="0,0,0,1"
-<<<<<<< HEAD
-				Visibility="Visible">
-				<controls:AvatarControl x:Name="AvatarPanel" VerticalAlignment="Top" />
-=======
-				Visibility="Collapsed">
-				<!--  Visibility Binding ShowAvatar  -->
-				<Viewbox>
-					<Border Name="AvatarPanelBorder">
-						<StackPanel Width="1080" Height="1920" Background="Black" />
-						<!--<controls:AvatarControl x:Name="AvatarPanel" VerticalAlignment="Top" />-->
-					</Border>
-				</Viewbox>
->>>>>>> abb9d26b
-			</Border>
-
-			<!--  Inputs Panel  -->
-			<Border
-				Grid.Row="1"
-				Grid.ColumnSpan="2"
-				VerticalAlignment="Stretch"
-				Background="{StaticResource BackgroundLight}">
-				<StackPanel VerticalAlignment="Bottom">
-					<Grid>
-						<Grid.RowDefinitions>
-							<RowDefinition Height="Auto" />
-							<RowDefinition Height="Auto" />
-						</Grid.RowDefinitions>
-						<Grid.ColumnDefinitions>
-							<ColumnDefinition Width="*" />
-							<ColumnDefinition Width="Auto" />
-						</Grid.ColumnDefinitions>
-						<!--  Instructions  -->
-						<StackPanel
-							x:Name="DataInstructionsPanel"
-							Margin="10,10,10,0"
-							IsVisibleChanged="DataInstructionsPanel_IsVisibleChanged"
-							Visibility="{Binding ShowInstructions, Converter={StaticResource _BoolToVisibilityConverter}}">
-							<Grid x:Name="InstructionsGrid">
-								<TextBox
-									x:Name="DataInstructionsTextBox"
-									MinHeight="30"
-									Margin="0"
-									Padding="10,7,10,7"
-									HorizontalAlignment="Stretch"
-									VerticalAlignment="Stretch"
-									VerticalContentAlignment="Top"
-									AcceptsReturn="True"
-									Background="White"
-									BorderThickness="0"
-									FocusVisualStyle="{StaticResource FocusVisualStyle_None}"
-									PreviewKeyUp="DataInstructionsTextBox_PreviewKeyUp"
-									ScrollViewer.HorizontalScrollBarVisibility="Disabled"
-									ScrollViewer.ScrollChanged="DataInstructionsTextBox_ScrollChanged"
-									ScrollViewer.VerticalScrollBarVisibility="Auto"
-									SpellCheck.IsEnabled="True"
-									Text="{Binding TextInstructions, UpdateSourceTrigger=PropertyChanged}"
-									TextChanged="DataInstructionsTextBox_TextChanged"
-									TextWrapping="Wrap">
-									<TextBox.Resources>
-										<Style TargetType="Border">
-											<Setter Property="CornerRadius" Value="10" />
-										</Style>
-									</TextBox.Resources>
-								</TextBox>
-								<TextBlock
-									MinHeight="30"
-									Padding="10,7,10,7"
-									HorizontalAlignment="Stretch"
-									VerticalAlignment="Stretch"
-									IsHitTestVisible="False"
-									Opacity="0.5"
-									Text="Type instructions">
-									<TextBlock.Style>
-										<Style TargetType="{x:Type TextBlock}">
-											<Setter Property="Visibility" Value="Collapsed" />
-											<Style.Triggers>
-												<MultiDataTrigger>
-													<MultiDataTrigger.Conditions>
-														<Condition Binding="{Binding ElementName=DataInstructionsTextBox, Path=Text}" Value="" />
-														<Condition Binding="{Binding ElementName=DataInstructionsTextBox, Path=IsKeyboardFocused}" Value="False" />
-													</MultiDataTrigger.Conditions>
-													<MultiDataTrigger.Setters>
-														<Setter Property="Visibility" Value="Visible" />
-													</MultiDataTrigger.Setters>
-												</MultiDataTrigger>
-											</Style.Triggers>
-										</Style>
-									</TextBlock.Style>
-								</TextBlock>
-								<Button
-									x:Name="ExpandInstructionsButton"
-									Width="30"
-									Height="30"
-									Margin="0"
-									HorizontalAlignment="Right"
-									VerticalAlignment="Bottom"
-									Background="Transparent"
-									Click="ExpandInstructionsButton_Click"
-									Opacity="0.5">
-									<Viewbox>
-										<ContentControl
-											x:Name="ExpandInstructionsButtonContent"
-											Margin="0"
-											Padding="0"
-											Content="{StaticResource Icon_Maximize}"
-											Focusable="False" />
-									</Viewbox>
-								</Button>
-							</Grid>
-						</StackPanel>
-						<!--  Send Message  -->
-						<StackPanel Grid.Row="1" Margin="10">
-							<Grid x:Name="MessageInputGrid">
-								<TextBox
-									x:Name="DataTextBox"
-									MinHeight="30"
-									Margin="0"
-									Padding="10,7,10,7"
-									HorizontalAlignment="Stretch"
-									VerticalAlignment="Stretch"
-									VerticalContentAlignment="Top"
-									x:FieldModifier="public"
-									AcceptsReturn="True"
-									Background="White"
-									BorderThickness="0"
-									FocusVisualStyle="{StaticResource FocusVisualStyle_None}"
-									PreviewKeyDown="DataTextBox_PreviewKeyDown"
-									PreviewKeyUp="DataTextBox_PreviewKeyUp"
-									ScrollViewer.HorizontalScrollBarVisibility="Disabled"
-									ScrollViewer.ScrollChanged="DataTextBox_ScrollChanged"
-									ScrollViewer.VerticalScrollBarVisibility="Auto"
-									SpellCheck.IsEnabled="True"
-									Text="{Binding Text, UpdateSourceTrigger=PropertyChanged}"
-									TextChanged="DataTextBox_TextChanged"
-									TextWrapping="Wrap">
-									<TextBox.Resources>
-										<Style TargetType="Border">
-											<Setter Property="CornerRadius" Value="10" />
-										</Style>
-									</TextBox.Resources>
-								</TextBox>
-								<TextBlock
-									MinHeight="30"
-									Padding="10,7,10,7"
-									HorizontalAlignment="Stretch"
-									VerticalAlignment="Stretch"
-									IsHitTestVisible="False"
-									Opacity="0.5"
-									Text="Type a message">
-									<TextBlock.Style>
-										<Style TargetType="{x:Type TextBlock}">
-											<Setter Property="Visibility" Value="Collapsed" />
-											<Style.Triggers>
-												<MultiDataTrigger>
-													<MultiDataTrigger.Conditions>
-														<Condition Binding="{Binding ElementName=DataTextBox, Path=Text}" Value="" />
-														<Condition Binding="{Binding ElementName=DataTextBox, Path=IsKeyboardFocused}" Value="False" />
-													</MultiDataTrigger.Conditions>
-													<MultiDataTrigger.Setters>
-														<Setter Property="Visibility" Value="Visible" />
-													</MultiDataTrigger.Setters>
-												</MultiDataTrigger>
-											</Style.Triggers>
-										</Style>
-									</TextBlock.Style>
-								</TextBlock>
-								<Button
-									x:Name="ExpandMessageButton"
-									Width="30"
-									Height="30"
-									Margin="0"
-									HorizontalAlignment="Right"
-									VerticalAlignment="Bottom"
-									Background="Transparent"
-									Click="ExpandMessageButton_Click"
-									Opacity="0.5">
-									<Viewbox>
-										<ContentControl
-											x:Name="ExpandMessageButtonContent"
-											Margin="0"
-											Padding="0"
-											Content="{StaticResource Icon_Maximize}"
-											Focusable="False" />
-									</Viewbox>
-								</Button>
-							</Grid>
-						</StackPanel>
-
-						<!--  Buttons Panel  -->
-						<StackPanel
-							x:Name="MessageButtons"
-							Grid.Row="1"
-							Grid.Column="1"
-							VerticalAlignment="Bottom"
-							Orientation="Horizontal">
-							<Button
-								x:Name="SendButton"
-								Width="30"
-								Height="30"
-								Margin="0,0,0,10"
-								Click="SendButton_Click"
-								Style="{DynamicResource RoundCornerBlue}">
-								<Viewbox>
-									<ContentControl
-										Margin="0"
-										Padding="0"
-										Content="{StaticResource Icon_MediaPlay}"
-										Focusable="False" />
-								</Viewbox>
-							</Button>
-							<Button
-								x:Name="StopButton"
-								Width="30"
-								Height="30"
-								Margin="10,0,10,10"
-								Click="StopButton_Click"
-								Style="{DynamicResource RoundCornerRed}">
-								<Viewbox>
-									<ContentControl
-										Margin="0"
-										Padding="0"
-										Content="{StaticResource Icon_MediaStop}"
-										Focusable="False" />
-								</Viewbox>
-							</Button>
-						</StackPanel>
-					</Grid>
-				</StackPanel>
-			</Border>
-			<StackPanel Visibility="Collapsed">
-				<controls:AttachmentsControl x:Name="AttachmentsPanel" Grid.Row="2" />
-			</StackPanel>
-		</Grid>
-	</Grid>
-</UserControl>
+﻿<UserControl
+	x:Class="JocysCom.VS.AiCompanion.Engine.Controls.Chat.ChatControl"
+	xmlns="http://schemas.microsoft.com/winfx/2006/xaml/presentation"
+	xmlns:x="http://schemas.microsoft.com/winfx/2006/xaml"
+	xmlns:JcConverters="clr-namespace:JocysCom.ClassLibrary.Controls.Converters"
+	xmlns:controls="clr-namespace:JocysCom.VS.AiCompanion.Engine.Controls"
+	xmlns:d="http://schemas.microsoft.com/expression/blend/2008"
+	xmlns:local="clr-namespace:JocysCom.VS.AiCompanion.Engine.Controls.Chat"
+	xmlns:locales="clr-namespace:JocysCom.VS.AiCompanion.Engine.Resources"
+	xmlns:mc="http://schemas.openxmlformats.org/markup-compatibility/2006"
+	x:Name="This"
+	Loaded="UserControl_Loaded"
+	SizeChanged="This_SizeChanged"
+	mc:Ignorable="d">
+	<UserControl.Resources>
+		<ResourceDictionary>
+			<ResourceDictionary.MergedDictionaries>
+				<ResourceDictionary Source="../../JocysCom/Controls/Themes/Default.xaml" />
+				<ResourceDictionary Source="../../JocysCom/Controls/Themes/Icons.xaml" />
+				<ResourceDictionary Source="../../Resources/Icons/Icons_Default.xaml" />
+			</ResourceDictionary.MergedDictionaries>
+			<JcConverters:BoolToVisibilityConverter x:Key="_BoolToVisibilityConverter" />
+			<Style x:Key="RoundCornerRed" TargetType="{x:Type Button}">
+				<Setter Property="HorizontalContentAlignment" Value="Center" />
+				<Setter Property="VerticalContentAlignment" Value="Center" />
+				<Setter Property="Foreground" Value="White" />
+				<Setter Property="Template">
+					<Setter.Value>
+						<ControlTemplate TargetType="{x:Type Button}">
+							<Viewbox>
+								<Border
+									x:Name="border"
+									Width="40"
+									Height="40"
+									CornerRadius="20"
+									RenderTransformOrigin="0.5,0.5">
+									<Border.RenderTransform>
+										<ScaleTransform x:Name="Transform" ScaleX="1" ScaleY="1" />
+									</Border.RenderTransform>
+									<Border.Background>
+										<LinearGradientBrush StartPoint="1,0" EndPoint="1,1">
+											<GradientStop Offset="0" Color="#EF6B78" />
+											<GradientStop Offset="1" Color="#EF6B78" />
+										</LinearGradientBrush>
+									</Border.Background>
+									<ContentPresenter HorizontalAlignment="Center" VerticalAlignment="Center" />
+								</Border>
+							</Viewbox>
+							<ControlTemplate.Triggers>
+								<MultiDataTrigger>
+									<MultiDataTrigger.Conditions>
+										<Condition Binding="{Binding RelativeSource={RelativeSource Self}, Path=IsMouseOver}" Value="True" />
+									</MultiDataTrigger.Conditions>
+									<MultiDataTrigger.Setters>
+										<Setter TargetName="border" Property="Background">
+											<Setter.Value>
+												<!--  +6L  -->
+												<LinearGradientBrush StartPoint="1,0" EndPoint="1,1">
+													<GradientStop Offset="0" Color="#ED5564" />
+													<GradientStop Offset="1" Color="#ED5564" />
+												</LinearGradientBrush>
+											</Setter.Value>
+										</Setter>
+									</MultiDataTrigger.Setters>
+								</MultiDataTrigger>
+
+								<!--  Other triggers  -->
+								<EventTrigger RoutedEvent="Button.PreviewMouseDown">
+									<BeginStoryboard>
+										<Storyboard>
+											<DoubleAnimation
+												Storyboard.TargetName="Transform"
+												Storyboard.TargetProperty="ScaleX"
+												To="0.95"
+												Duration="0:0:0.1" />
+											<DoubleAnimation
+												Storyboard.TargetName="Transform"
+												Storyboard.TargetProperty="ScaleY"
+												To="0.95"
+												Duration="0:0:0.1" />
+										</Storyboard>
+									</BeginStoryboard>
+								</EventTrigger>
+								<EventTrigger RoutedEvent="Button.PreviewMouseUp">
+									<BeginStoryboard>
+										<Storyboard>
+											<DoubleAnimation
+												Storyboard.TargetName="Transform"
+												Storyboard.TargetProperty="ScaleX"
+												To="1"
+												Duration="0:0:0.1" />
+											<DoubleAnimation
+												Storyboard.TargetName="Transform"
+												Storyboard.TargetProperty="ScaleY"
+												To="1"
+												Duration="0:0:0.1" />
+										</Storyboard>
+									</BeginStoryboard>
+								</EventTrigger>
+								<!--  Other triggers  -->
+							</ControlTemplate.Triggers>
+						</ControlTemplate>
+					</Setter.Value>
+				</Setter>
+			</Style>
+			<Style x:Key="RoundCornerBlue" TargetType="{x:Type Button}">
+				<Setter Property="HorizontalContentAlignment" Value="Center" />
+				<Setter Property="VerticalContentAlignment" Value="Center" />
+				<Setter Property="Foreground" Value="White" />
+				<Setter Property="Template">
+					<Setter.Value>
+						<ControlTemplate TargetType="{x:Type Button}">
+							<Viewbox>
+								<Border
+									x:Name="border"
+									Width="40"
+									Height="40"
+									CornerRadius="20"
+									RenderTransformOrigin="0.5,0.5">
+									<Border.RenderTransform>
+										<ScaleTransform x:Name="Transform" ScaleX="1" ScaleY="1" />
+									</Border.RenderTransform>
+									<Border.Background>
+										<LinearGradientBrush StartPoint="1,0" EndPoint="1,1">
+											<GradientStop Offset="0" Color="#00aeec" />
+											<GradientStop Offset="1" Color="#00aeec" />
+										</LinearGradientBrush>
+									</Border.Background>
+									<ContentPresenter HorizontalAlignment="Center" VerticalAlignment="Center" />
+								</Border>
+							</Viewbox>
+							<ControlTemplate.Triggers>
+								<MultiDataTrigger>
+									<MultiDataTrigger.Conditions>
+										<Condition Binding="{Binding RelativeSource={RelativeSource Self}, Path=IsMouseOver}" Value="True" />
+									</MultiDataTrigger.Conditions>
+									<MultiDataTrigger.Setters>
+										<Setter TargetName="border" Property="Background">
+											<Setter.Value>
+												<LinearGradientBrush StartPoint="1,0" EndPoint="1,1">
+													<GradientStop Offset="0" Color="#00B8FA" />
+													<GradientStop Offset="1" Color="#00B8FA" />
+												</LinearGradientBrush>
+											</Setter.Value>
+										</Setter>
+									</MultiDataTrigger.Setters>
+								</MultiDataTrigger>
+
+								<!--  Other triggers  -->
+								<EventTrigger RoutedEvent="Button.PreviewMouseDown">
+									<BeginStoryboard>
+										<Storyboard>
+											<DoubleAnimation
+												Storyboard.TargetName="Transform"
+												Storyboard.TargetProperty="ScaleX"
+												To="0.95"
+												Duration="0:0:0.1" />
+											<DoubleAnimation
+												Storyboard.TargetName="Transform"
+												Storyboard.TargetProperty="ScaleY"
+												To="0.95"
+												Duration="0:0:0.1" />
+										</Storyboard>
+									</BeginStoryboard>
+								</EventTrigger>
+								<EventTrigger RoutedEvent="Button.PreviewMouseUp">
+									<BeginStoryboard>
+										<Storyboard>
+											<DoubleAnimation
+												Storyboard.TargetName="Transform"
+												Storyboard.TargetProperty="ScaleX"
+												To="1"
+												Duration="0:0:0.1" />
+											<DoubleAnimation
+												Storyboard.TargetName="Transform"
+												Storyboard.TargetProperty="ScaleY"
+												To="1"
+												Duration="0:0:0.1" />
+										</Storyboard>
+									</BeginStoryboard>
+								</EventTrigger>
+								<!--  Other triggers  -->
+							</ControlTemplate.Triggers>
+						</ControlTemplate>
+					</Setter.Value>
+				</Setter>
+			</Style>
+		</ResourceDictionary>
+	</UserControl.Resources>
+	<Grid x:Name="ControlGrid" Background="White">
+		<Grid x:Name="MainGrid" Background="White">
+			<Grid.ColumnDefinitions>
+				<ColumnDefinition Width="*" />
+				<ColumnDefinition Width="Auto" />
+			</Grid.ColumnDefinitions>
+			<Grid.RowDefinitions>
+				<RowDefinition Height="*" />
+				<RowDefinition Height="Auto" />
+				<RowDefinition Height="Auto" />
+			</Grid.RowDefinitions>
+
+			<!--  Messages  -->
+			<Border x:Name="MessagesPanelBorder" BorderBrush="{StaticResource BorderDark}" BorderThickness="0,0,0,1">
+				<local:ChatListControl x:Name="MessagesPanel" />
+			</Border>
+
+			<Border
+				Grid.Column="1"
+				BorderBrush="{StaticResource BorderDark}"
+				BorderThickness="0,0,0,1"
+				Visibility="Collapsed">
+				<!--  Visibility Binding ShowAvatar  -->
+				<Viewbox>
+					<Border Name="AvatarPanelBorder">
+						<StackPanel Width="1080" Height="1920" Background="Black" />
+						<!--<controls:AvatarControl x:Name="AvatarPanel" VerticalAlignment="Top" />-->
+					</Border>
+				</Viewbox>
+			</Border>
+
+			<!--  Inputs Panel  -->
+			<Border
+				Grid.Row="1"
+				Grid.ColumnSpan="2"
+				VerticalAlignment="Stretch"
+				Background="{StaticResource BackgroundLight}">
+				<StackPanel VerticalAlignment="Bottom">
+					<Grid>
+						<Grid.RowDefinitions>
+							<RowDefinition Height="Auto" />
+							<RowDefinition Height="Auto" />
+						</Grid.RowDefinitions>
+						<Grid.ColumnDefinitions>
+							<ColumnDefinition Width="*" />
+							<ColumnDefinition Width="Auto" />
+						</Grid.ColumnDefinitions>
+						<!--  Instructions  -->
+						<StackPanel
+							x:Name="DataInstructionsPanel"
+							Margin="10,10,10,0"
+							IsVisibleChanged="DataInstructionsPanel_IsVisibleChanged"
+							Visibility="{Binding ShowInstructions, Converter={StaticResource _BoolToVisibilityConverter}}">
+							<Grid x:Name="InstructionsGrid">
+								<TextBox
+									x:Name="DataInstructionsTextBox"
+									MinHeight="30"
+									Margin="0"
+									Padding="10,7,10,7"
+									HorizontalAlignment="Stretch"
+									VerticalAlignment="Stretch"
+									VerticalContentAlignment="Top"
+									AcceptsReturn="True"
+									Background="White"
+									BorderThickness="0"
+									FocusVisualStyle="{StaticResource FocusVisualStyle_None}"
+									PreviewKeyUp="DataInstructionsTextBox_PreviewKeyUp"
+									ScrollViewer.HorizontalScrollBarVisibility="Disabled"
+									ScrollViewer.ScrollChanged="DataInstructionsTextBox_ScrollChanged"
+									ScrollViewer.VerticalScrollBarVisibility="Auto"
+									SpellCheck.IsEnabled="True"
+									Text="{Binding TextInstructions, UpdateSourceTrigger=PropertyChanged}"
+									TextChanged="DataInstructionsTextBox_TextChanged"
+									TextWrapping="Wrap">
+									<TextBox.Resources>
+										<Style TargetType="Border">
+											<Setter Property="CornerRadius" Value="10" />
+										</Style>
+									</TextBox.Resources>
+								</TextBox>
+								<TextBlock
+									MinHeight="30"
+									Padding="10,7,10,7"
+									HorizontalAlignment="Stretch"
+									VerticalAlignment="Stretch"
+									IsHitTestVisible="False"
+									Opacity="0.5"
+									Text="Type instructions">
+									<TextBlock.Style>
+										<Style TargetType="{x:Type TextBlock}">
+											<Setter Property="Visibility" Value="Collapsed" />
+											<Style.Triggers>
+												<MultiDataTrigger>
+													<MultiDataTrigger.Conditions>
+														<Condition Binding="{Binding ElementName=DataInstructionsTextBox, Path=Text}" Value="" />
+														<Condition Binding="{Binding ElementName=DataInstructionsTextBox, Path=IsKeyboardFocused}" Value="False" />
+													</MultiDataTrigger.Conditions>
+													<MultiDataTrigger.Setters>
+														<Setter Property="Visibility" Value="Visible" />
+													</MultiDataTrigger.Setters>
+												</MultiDataTrigger>
+											</Style.Triggers>
+										</Style>
+									</TextBlock.Style>
+								</TextBlock>
+								<Button
+									x:Name="ExpandInstructionsButton"
+									Width="30"
+									Height="30"
+									Margin="0"
+									HorizontalAlignment="Right"
+									VerticalAlignment="Bottom"
+									Background="Transparent"
+									Click="ExpandInstructionsButton_Click"
+									Opacity="0.5">
+									<Viewbox>
+										<ContentControl
+											x:Name="ExpandInstructionsButtonContent"
+											Margin="0"
+											Padding="0"
+											Content="{StaticResource Icon_Maximize}"
+											Focusable="False" />
+									</Viewbox>
+								</Button>
+							</Grid>
+						</StackPanel>
+						<!--  Send Message  -->
+						<StackPanel Grid.Row="1" Margin="10">
+							<Grid x:Name="MessageInputGrid">
+								<TextBox
+									x:Name="DataTextBox"
+									MinHeight="30"
+									Margin="0"
+									Padding="10,7,10,7"
+									HorizontalAlignment="Stretch"
+									VerticalAlignment="Stretch"
+									VerticalContentAlignment="Top"
+									x:FieldModifier="public"
+									AcceptsReturn="True"
+									Background="White"
+									BorderThickness="0"
+									FocusVisualStyle="{StaticResource FocusVisualStyle_None}"
+									PreviewKeyDown="DataTextBox_PreviewKeyDown"
+									PreviewKeyUp="DataTextBox_PreviewKeyUp"
+									ScrollViewer.HorizontalScrollBarVisibility="Disabled"
+									ScrollViewer.ScrollChanged="DataTextBox_ScrollChanged"
+									ScrollViewer.VerticalScrollBarVisibility="Auto"
+									SpellCheck.IsEnabled="True"
+									Text="{Binding Text, UpdateSourceTrigger=PropertyChanged}"
+									TextChanged="DataTextBox_TextChanged"
+									TextWrapping="Wrap">
+									<TextBox.Resources>
+										<Style TargetType="Border">
+											<Setter Property="CornerRadius" Value="10" />
+										</Style>
+									</TextBox.Resources>
+								</TextBox>
+								<TextBlock
+									MinHeight="30"
+									Padding="10,7,10,7"
+									HorizontalAlignment="Stretch"
+									VerticalAlignment="Stretch"
+									IsHitTestVisible="False"
+									Opacity="0.5"
+									Text="Type a message">
+									<TextBlock.Style>
+										<Style TargetType="{x:Type TextBlock}">
+											<Setter Property="Visibility" Value="Collapsed" />
+											<Style.Triggers>
+												<MultiDataTrigger>
+													<MultiDataTrigger.Conditions>
+														<Condition Binding="{Binding ElementName=DataTextBox, Path=Text}" Value="" />
+														<Condition Binding="{Binding ElementName=DataTextBox, Path=IsKeyboardFocused}" Value="False" />
+													</MultiDataTrigger.Conditions>
+													<MultiDataTrigger.Setters>
+														<Setter Property="Visibility" Value="Visible" />
+													</MultiDataTrigger.Setters>
+												</MultiDataTrigger>
+											</Style.Triggers>
+										</Style>
+									</TextBlock.Style>
+								</TextBlock>
+								<Button
+									x:Name="ExpandMessageButton"
+									Width="30"
+									Height="30"
+									Margin="0"
+									HorizontalAlignment="Right"
+									VerticalAlignment="Bottom"
+									Background="Transparent"
+									Click="ExpandMessageButton_Click"
+									Opacity="0.5">
+									<Viewbox>
+										<ContentControl
+											x:Name="ExpandMessageButtonContent"
+											Margin="0"
+											Padding="0"
+											Content="{StaticResource Icon_Maximize}"
+											Focusable="False" />
+									</Viewbox>
+								</Button>
+							</Grid>
+						</StackPanel>
+
+						<!--  Buttons Panel  -->
+						<StackPanel
+							x:Name="MessageButtons"
+							Grid.Row="1"
+							Grid.Column="1"
+							VerticalAlignment="Bottom"
+							Orientation="Horizontal">
+							<Button
+								x:Name="SendButton"
+								Width="30"
+								Height="30"
+								Margin="0,0,0,10"
+								Click="SendButton_Click"
+								Style="{DynamicResource RoundCornerBlue}">
+								<Viewbox>
+									<ContentControl
+										Margin="0"
+										Padding="0"
+										Content="{StaticResource Icon_MediaPlay}"
+										Focusable="False" />
+								</Viewbox>
+							</Button>
+							<Button
+								x:Name="StopButton"
+								Width="30"
+								Height="30"
+								Margin="10,0,10,10"
+								Click="StopButton_Click"
+								Style="{DynamicResource RoundCornerRed}">
+								<Viewbox>
+									<ContentControl
+										Margin="0"
+										Padding="0"
+										Content="{StaticResource Icon_MediaStop}"
+										Focusable="False" />
+								</Viewbox>
+							</Button>
+						</StackPanel>
+					</Grid>
+				</StackPanel>
+			</Border>
+			<StackPanel Visibility="Collapsed">
+				<controls:AttachmentsControl x:Name="AttachmentsPanel" Grid.Row="2" />
+			</StackPanel>
+		</Grid>
+	</Grid>
+</UserControl>