--- conflicted
+++ resolved
@@ -1,212 +1,196 @@
-﻿<UserControl
-	x:Class="JocysCom.VS.AiCompanion.Engine.Controls.ListsItemControl"
-	xmlns="http://schemas.microsoft.com/winfx/2006/xaml/presentation"
-	xmlns:x="http://schemas.microsoft.com/winfx/2006/xaml"
-	xmlns:Controls="clr-namespace:JocysCom.VS.AiCompanion.Engine.Controls"
-	xmlns:d="http://schemas.microsoft.com/expression/blend/2008"
-	xmlns:local="clr-namespace:JocysCom.VS.AiCompanion.Engine.Controls"
-	xmlns:locales="clr-namespace:JocysCom.VS.AiCompanion.Engine.Resources"
-	xmlns:mc="http://schemas.openxmlformats.org/markup-compatibility/2006"
-	d:DesignHeight="450"
-	d:DesignWidth="800"
-	Loaded="UserControl_Loaded"
-	Unloaded="UserControl_Unloaded"
-	mc:Ignorable="d">
-	<UserControl.Resources>
-		<ResourceDictionary>
-			<ResourceDictionary.MergedDictionaries>
-				<ResourceDictionary Source="../JocysCom/Controls/Themes/Default.xaml" />
-				<ResourceDictionary Source="../JocysCom/Controls/Themes/Icons.xaml" />
-				<ResourceDictionary Source="../Resources/Icons/Icons_Default.xaml" />
-			</ResourceDictionary.MergedDictionaries>
-		</ResourceDictionary>
-	</UserControl.Resources>
-	<Grid>
-		<Grid.ColumnDefinitions>
-			<ColumnDefinition Width="Auto" />
-			<ColumnDefinition Width="*" />
-		</Grid.ColumnDefinitions>
-		<Grid.RowDefinitions>
-			<RowDefinition Height="Auto" />
-			<RowDefinition Height="Auto" />
-			<RowDefinition Height="Auto" />
-			<RowDefinition Height="*" />
-		</Grid.RowDefinitions>
-		<Border
-			Grid.Row="0"
-			Grid.ColumnSpan="2"
-			Background="{StaticResource BackgroundDark}"
-			BorderBrush="{StaticResource BorderDark}"
-			BorderThickness="0,0,0,1">
-			<TextBlock
-				Name="FeatureDescriptionLabel"
-				Margin="4"
-				Text="{x:Static locales:Resources.Lists_Feature_Description}"
-				TextWrapping="Wrap" />
-		</Border>
-		<StackPanel Grid.Row="1" Grid.Column="0" Orientation="Horizontal">
-			<Controls:IconUserControl
-				x:Name="IconPanel"
-				Width="64"
-				Height="64"
-				VerticalAlignment="Top" />
-		</StackPanel>
-<<<<<<< HEAD
-			<Grid Grid.Row="1" Grid.Column="1">
-=======
-		<StackPanel Grid.Row="1" Grid.Column="1">
-			<StackPanel Orientation="Horizontal">
-				<CheckBox
-					Name="IsEnabledCheckBox"
-					HorizontalAlignment="Center"
-					Content="{x:Static locales:Resources.Enabled}"
-					IsChecked="{Binding IsEnabled}" />
-				<CheckBox
-					Name="IsReadOnlyCheckBox"
-					HorizontalAlignment="Center"
-					Content="{x:Static locales:Resources.ReadOnly}"
-					IsChecked="{Binding IsReadOnly}" />
-			</StackPanel>
-			<Grid>
->>>>>>> 394b42c1
-				<Grid.ColumnDefinitions>
-					<ColumnDefinition Width="Auto" />
-					<ColumnDefinition Width="*" />
-				</Grid.ColumnDefinitions>
-				<Grid.RowDefinitions>
-					<RowDefinition Height="Auto" />
-					<RowDefinition Height="Auto" />
-					<RowDefinition Height="Auto" />
-				</Grid.RowDefinitions>
-				<CheckBox
-					Margin="3,3,0,0"
-					Name="IsEnabledCheckBox"
-					HorizontalAlignment="Center"
-					Content="Enabled"
-					IsChecked="{Binding IsEnabled}" />
-				<CheckBox Grid.Column="1"
-					Margin="0,3,0,0"
-					Name="IsReadOnlyCheckBox"
-					Content="Read-Only"
-					IsChecked="{Binding IsReadOnly}" />
-				<Label x:Name="DescriptionLabel" Grid.Row="1" Content="{x:Static locales:Resources.Description}" />
-				<TextBox
-					Name="DescriptionTextBox"
-					Grid.Column="1"
-					 Grid.Row="1"
-					HorizontalAlignment="Stretch"
-					VerticalAlignment="Stretch"
-					VerticalContentAlignment="Top"
-					AcceptsReturn="True"
-					ScrollViewer.HorizontalScrollBarVisibility="Disabled"
-					ScrollViewer.VerticalScrollBarVisibility="Auto"
-					SpellCheck.IsEnabled="True"
-					Text="{Binding Description, Mode=TwoWay, UpdateSourceTrigger=PropertyChanged}"
-					TextWrapping="Wrap" />
-				<Label x:Name="InstructionsLabel" Grid.Row="2" Content="{x:Static locales:Resources.Instructions}" />
-				<TextBox
-					Name="InstructionsTextBox"
-					Grid.Row="2"
-					Grid.Column="1"
-					HorizontalAlignment="Stretch"
-					VerticalAlignment="Stretch"
-					VerticalContentAlignment="Top"
-					AcceptsReturn="True"
-					ScrollViewer.HorizontalScrollBarVisibility="Disabled"
-					ScrollViewer.VerticalScrollBarVisibility="Auto"
-					SpellCheck.IsEnabled="True"
-					Text="{Binding Instructions, Mode=TwoWay, UpdateSourceTrigger=PropertyChanged}"
-					TextWrapping="Wrap" />
-			</Grid>
-		<Border
-			Grid.Row="2"
-			Grid.ColumnSpan="2"
-			Margin="0,0,0,0"
-			BorderBrush="{StaticResource BorderDark}"
-			BorderThickness="0,1,0,1">
-			<StackPanel Margin="3,3,0,0" HorizontalAlignment="Left" Orientation="Horizontal">
-				<Button
-					Name="AddButton"
-					Margin="0,0,3,3"
-					x:FieldModifier="public"
-					Background="Transparent"
-					Click="AddButton_Click"
-					ToolTip="{x:Static locales:Resources.Add_New}">
-					<StackPanel>
-						<ContentControl Content="{StaticResource Icon_Add}" Focusable="False" />
-						<Label x:Name="AddButtonLabel" Content="{x:Static locales:Resources.Add_New}" Visibility="Collapsed" />
-					</StackPanel>
-				</Button>
-				<Button
-					Name="EditButton"
-					Margin="0,0,3,3"
-					x:FieldModifier="public"
-					Background="Transparent"
-					Click="EditButton_Click"
-					ToolTip="{x:Static locales:Resources.Edit}">
-					<StackPanel>
-						<ContentControl Content="{StaticResource Icon_Edit}" Focusable="False" />
-						<Label x:Name="EditButtonLabel" Content="{x:Static locales:Resources.Edit}" Visibility="Collapsed" />
-					</StackPanel>
-				</Button>
-				<Button
-					Name="DeleteButton"
-					Margin="0,0,3,3"
-					x:FieldModifier="public"
-					Background="Transparent"
-					Click="DeleteButton_Click"
-					ToolTip="{x:Static locales:Resources.Delete}">
-					<StackPanel>
-						<ContentControl Content="{StaticResource Icon_Delete}" Focusable="False" />
-						<Label x:Name="DeleteButtonLabel" Content="{x:Static locales:Resources.Delete}" Visibility="Collapsed" />
-					</StackPanel>
-				</Button>
-			</StackPanel>
-		</Border>
-		<DataGrid
-			x:Name="MainDataGrid"
-			Grid.Row="3"
-			Grid.ColumnSpan="2"
-			Height="Auto"
-			HorizontalAlignment="Stretch"
-			VerticalAlignment="Stretch"
-			x:FieldModifier="public"
-			AutoGenerateColumns="False"
-			CanUserAddRows="True"
-			ClipToBounds="True"
-			Loaded="MainDataGrid_Loaded"
-			PreviewKeyDown="MainDataGrid_PreviewKeyDown"
-			PreviewMouseDoubleClick="MainDataGrid_PreviewMouseDoubleClick"
-			ScrollViewer.CanContentScroll="True"
-			ScrollViewer.HorizontalScrollBarVisibility="Auto"
-			ScrollViewer.VerticalScrollBarVisibility="Auto"
-			SelectionChanged="MainDataGrid_SelectionChanged"
-			SelectionMode="Extended">
-			<DataGrid.Columns>
-				<DataGridTextColumn
-					x:Name="KeyColumn"
-					Binding="{Binding Key}"
-					EditingElementStyle="{StaticResource TextBoxCell}"
-					ElementStyle="{StaticResource TextBlockCell}"
-					Header="{x:Static locales:Resources.Key}" />
-				<DataGridTextColumn
-					x:Name="ValueColumn"
-					Width="Auto"
-					Binding="{Binding Value}"
-					EditingElementStyle="{StaticResource TextBoxCell}"
-					ElementStyle="{StaticResource TextBlockCell}"
-					Header="{x:Static locales:Resources.Value}" />
-				<DataGridTextColumn
-					x:Name="CommentColumn"
-					Width="Auto"
-					Binding="{Binding Comment}"
-					EditingElementStyle="{StaticResource TextBoxCell}"
-					ElementStyle="{StaticResource TextBlockCell}"
-					Header="{x:Static locales:Resources.Comment}" />
-			</DataGrid.Columns>
-			<DataGrid.CellStyle>
-				<Style BasedOn="{StaticResource DataGridCell_Default}" TargetType="DataGridCell" />
-			</DataGrid.CellStyle>
-		</DataGrid>
-	</Grid>
-</UserControl>
+﻿<UserControl
+	x:Class="JocysCom.VS.AiCompanion.Engine.Controls.ListsItemControl"
+	xmlns="http://schemas.microsoft.com/winfx/2006/xaml/presentation"
+	xmlns:x="http://schemas.microsoft.com/winfx/2006/xaml"
+	xmlns:Controls="clr-namespace:JocysCom.VS.AiCompanion.Engine.Controls"
+	xmlns:d="http://schemas.microsoft.com/expression/blend/2008"
+	xmlns:local="clr-namespace:JocysCom.VS.AiCompanion.Engine.Controls"
+	xmlns:locales="clr-namespace:JocysCom.VS.AiCompanion.Engine.Resources"
+	xmlns:mc="http://schemas.openxmlformats.org/markup-compatibility/2006"
+	d:DesignHeight="450"
+	d:DesignWidth="800"
+	Loaded="UserControl_Loaded"
+	Unloaded="UserControl_Unloaded"
+	mc:Ignorable="d">
+	<UserControl.Resources>
+		<ResourceDictionary>
+			<ResourceDictionary.MergedDictionaries>
+				<ResourceDictionary Source="../JocysCom/Controls/Themes/Default.xaml" />
+				<ResourceDictionary Source="../JocysCom/Controls/Themes/Icons.xaml" />
+				<ResourceDictionary Source="../Resources/Icons/Icons_Default.xaml" />
+			</ResourceDictionary.MergedDictionaries>
+		</ResourceDictionary>
+	</UserControl.Resources>
+	<Grid>
+		<Grid.ColumnDefinitions>
+			<ColumnDefinition Width="Auto" />
+			<ColumnDefinition Width="*" />
+		</Grid.ColumnDefinitions>
+		<Grid.RowDefinitions>
+			<RowDefinition Height="Auto" />
+			<RowDefinition Height="Auto" />
+			<RowDefinition Height="Auto" />
+			<RowDefinition Height="*" />
+		</Grid.RowDefinitions>
+		<Border
+			Grid.Row="0"
+			Grid.ColumnSpan="2"
+			Background="{StaticResource BackgroundDark}"
+			BorderBrush="{StaticResource BorderDark}"
+			BorderThickness="0,0,0,1">
+			<TextBlock
+				Name="FeatureDescriptionLabel"
+				Margin="4"
+				Text="{x:Static locales:Resources.Lists_Feature_Description}"
+				TextWrapping="Wrap" />
+		</Border>
+		<StackPanel Grid.Row="1" Grid.Column="0" Orientation="Horizontal">
+			<Controls:IconUserControl
+				x:Name="IconPanel"
+				Width="64"
+				Height="64"
+				VerticalAlignment="Top" />
+
+		</StackPanel>
+		<Grid Grid.Row="1" Grid.Column="1">
+			<Grid.ColumnDefinitions>
+				<ColumnDefinition Width="Auto" />
+				<ColumnDefinition Width="*" />
+			</Grid.ColumnDefinitions>
+			<Grid.RowDefinitions>
+				<RowDefinition Height="Auto" />
+				<RowDefinition Height="Auto" />
+				<RowDefinition Height="Auto" />
+			</Grid.RowDefinitions>
+			<CheckBox
+				Name="IsEnabledCheckBox"
+				Margin="3,3,0,0"
+				Content="{x:Static locales:Resources.Enabled}"
+				IsChecked="{Binding IsEnabled}" />
+			<CheckBox
+				Name="IsReadOnlyCheckBox"
+				Grid.Column="1"
+				Margin="0,3,0,0"
+				Content="{x:Static locales:Resources.ReadOnly}"
+				IsChecked="{Binding IsReadOnly}" />
+			<Label x:Name="DescriptionLabel" Grid.Row="1" Content="{x:Static locales:Resources.Description}" />
+			<TextBox
+				Name="DescriptionTextBox"
+				Grid.Row="1"
+				Grid.Column="1"
+				HorizontalAlignment="Stretch"
+				VerticalAlignment="Stretch"
+				VerticalContentAlignment="Top"
+				AcceptsReturn="True"
+				ScrollViewer.HorizontalScrollBarVisibility="Disabled"
+				ScrollViewer.VerticalScrollBarVisibility="Auto"
+				SpellCheck.IsEnabled="True"
+				Text="{Binding Description, Mode=TwoWay, UpdateSourceTrigger=PropertyChanged}"
+				TextWrapping="Wrap" />
+			<Label x:Name="InstructionsLabel" Grid.Row="2" Content="{x:Static locales:Resources.Instructions}" />
+			<TextBox
+				Name="InstructionsTextBox"
+				Grid.Row="2"
+				Grid.Column="1"
+				HorizontalAlignment="Stretch"
+				VerticalAlignment="Stretch"
+				VerticalContentAlignment="Top"
+				AcceptsReturn="True"
+				ScrollViewer.HorizontalScrollBarVisibility="Disabled"
+				ScrollViewer.VerticalScrollBarVisibility="Auto"
+				SpellCheck.IsEnabled="True"
+				Text="{Binding Instructions, Mode=TwoWay, UpdateSourceTrigger=PropertyChanged}"
+				TextWrapping="Wrap" />
+		</Grid>
+		<Border
+			Grid.Row="2"
+			Grid.ColumnSpan="2"
+			Margin="0,0,0,0"
+			BorderBrush="{StaticResource BorderDark}"
+			BorderThickness="0,1,0,1">
+			<StackPanel Margin="3,3,0,0" HorizontalAlignment="Left" Orientation="Horizontal">
+				<Button
+					Name="AddButton"
+					Margin="0,0,3,3"
+					x:FieldModifier="public"
+					Background="Transparent"
+					Click="AddButton_Click"
+					ToolTip="{x:Static locales:Resources.Add_New}">
+					<StackPanel>
+						<ContentControl Content="{StaticResource Icon_Add}" Focusable="False" />
+						<Label x:Name="AddButtonLabel" Content="{x:Static locales:Resources.Add_New}" Visibility="Collapsed" />
+					</StackPanel>
+				</Button>
+				<Button
+					Name="EditButton"
+					Margin="0,0,3,3"
+					x:FieldModifier="public"
+					Background="Transparent"
+					Click="EditButton_Click"
+					ToolTip="{x:Static locales:Resources.Edit}">
+					<StackPanel>
+						<ContentControl Content="{StaticResource Icon_Edit}" Focusable="False" />
+						<Label x:Name="EditButtonLabel" Content="{x:Static locales:Resources.Edit}" Visibility="Collapsed" />
+					</StackPanel>
+				</Button>
+				<Button
+					Name="DeleteButton"
+					Margin="0,0,3,3"
+					x:FieldModifier="public"
+					Background="Transparent"
+					Click="DeleteButton_Click"
+					ToolTip="{x:Static locales:Resources.Delete}">
+					<StackPanel>
+						<ContentControl Content="{StaticResource Icon_Delete}" Focusable="False" />
+						<Label x:Name="DeleteButtonLabel" Content="{x:Static locales:Resources.Delete}" Visibility="Collapsed" />
+					</StackPanel>
+				</Button>
+			</StackPanel>
+		</Border>
+		<DataGrid
+			x:Name="MainDataGrid"
+			Grid.Row="3"
+			Grid.ColumnSpan="2"
+			Height="Auto"
+			HorizontalAlignment="Stretch"
+			VerticalAlignment="Stretch"
+			x:FieldModifier="public"
+			AutoGenerateColumns="False"
+			CanUserAddRows="True"
+			ClipToBounds="True"
+			Loaded="MainDataGrid_Loaded"
+			PreviewKeyDown="MainDataGrid_PreviewKeyDown"
+			PreviewMouseDoubleClick="MainDataGrid_PreviewMouseDoubleClick"
+			ScrollViewer.CanContentScroll="True"
+			ScrollViewer.HorizontalScrollBarVisibility="Auto"
+			ScrollViewer.VerticalScrollBarVisibility="Auto"
+			SelectionChanged="MainDataGrid_SelectionChanged"
+			SelectionMode="Extended">
+			<DataGrid.Columns>
+				<DataGridTextColumn
+					x:Name="KeyColumn"
+					Binding="{Binding Key}"
+					EditingElementStyle="{StaticResource TextBoxCell}"
+					ElementStyle="{StaticResource TextBlockCell}"
+					Header="{x:Static locales:Resources.Key}" />
+				<DataGridTextColumn
+					x:Name="ValueColumn"
+					Width="Auto"
+					Binding="{Binding Value}"
+					EditingElementStyle="{StaticResource TextBoxCell}"
+					ElementStyle="{StaticResource TextBlockCell}"
+					Header="{x:Static locales:Resources.Value}" />
+				<DataGridTextColumn
+					x:Name="CommentColumn"
+					Width="Auto"
+					Binding="{Binding Comment}"
+					EditingElementStyle="{StaticResource TextBoxCell}"
+					ElementStyle="{StaticResource TextBlockCell}"
+					Header="{x:Static locales:Resources.Comment}" />
+			</DataGrid.Columns>
+			<DataGrid.CellStyle>
+				<Style BasedOn="{StaticResource DataGridCell_Default}" TargetType="DataGridCell" />
+			</DataGrid.CellStyle>
+		</DataGrid>
+	</Grid>
+</UserControl>