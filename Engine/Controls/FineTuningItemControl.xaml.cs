--- conflicted
+++ resolved
@@ -100,20 +100,7 @@
 
 		private void BarToggleButton_Click(object sender, RoutedEventArgs e)
 		{
-<<<<<<< HEAD
-			PanelSettings.IsBarPanelVisible = !PanelSettings.IsBarPanelVisible;
-			UpdateBarToggleButtonIcon();
-		}
-
-		public void UpdateBarToggleButtonIcon()
-		{
-			var rt = new RotateTransform();
-			rt.Angle = PanelSettings.IsBarPanelVisible ? 90 : 270;
-			BarToggleButton.RenderTransform = rt;
-			BarToggleButton.RenderTransformOrigin = new Point(0.5, 0.5);
-=======
 			PanelSettings.UpdateBarToggleButtonIcon(BarToggleButton, true);
->>>>>>> 5b97a664
 		}
 
 		#endregion
