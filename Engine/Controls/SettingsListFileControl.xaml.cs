﻿using JocysCom.ClassLibrary;
using JocysCom.ClassLibrary.ComponentModel;
using JocysCom.ClassLibrary.Configuration;
using JocysCom.ClassLibrary.Controls;
using JocysCom.ClassLibrary.Controls.Themes;
using JocysCom.ClassLibrary.Runtime;
using JocysCom.VS.AiCompanion.Engine.Companions;
using System;
using System.Collections.Generic;
using System.Collections.ObjectModel;
using System.ComponentModel;
using System.Data;
using System.Globalization;
using System.Linq;
using System.Runtime.CompilerServices;
using System.Windows;
using System.Windows.Controls;
using System.Windows.Data;
using System.Windows.Input;
using System.Windows.Media;

namespace JocysCom.VS.AiCompanion.Engine.Controls
{
	/// <summary>
	/// Interaction logic for ProjectsListControl.xaml
	/// </summary>
	public partial class SettingsListFileControl : UserControl, INotifyPropertyChanged
	{
		public SettingsListFileControl()
		{
			InitializeComponent();
			//ScanProgressPanel.Visibility = Visibility.Collapsed;
			if (ControlsHelper.IsDesignMode(this))
				return;
			//SourceItems = Global.GetSettingItems(DataType);
			// Configure converter.
			var gridFormattingConverter = MainDataGrid.Resources.Values.OfType<Converters.ItemFormattingConverter>().First();
			gridFormattingConverter.ConvertFunction = _MainDataGridFormattingConverter_Convert;
			Global.OnTasksUpdated += Global_OnTasksUpdated;
			UpdateButtons();
		}

		private void Tasks_ListChanged(object sender, ListChangedEventArgs e)
			=> UpdateButtons();

		bool selectionsUpdating = false;
		private void SourceItems_ListChanged(object sender, ListChangedEventArgs e)
		{
			_ = ControlsHelper.BeginInvoke(() =>
			{
				if (e.ListChangedType == ListChangedType.ItemChanged)
				{
					if (!selectionsUpdating && e.PropertyDescriptor?.Name == nameof(ISettingsListFileItem.IsChecked))
					{
						selectionsUpdating = true;
						var selectedItems = MainDataGrid.SelectedItems.Cast<ISettingsListFileItem>().ToList();
						// Get updated item.
						var item = (ISettingsListFileItem)MainDataGrid.Items[e.NewIndex];
						if (selectedItems.Contains(item))
						{
							// Update other items to same value.
							selectedItems.Remove(item);
							foreach (var selecetdItem in selectedItems)
								if (selecetdItem.IsChecked != item.IsChecked)
									selecetdItem.IsChecked = item.IsChecked;
						}
						selectionsUpdating = false;
					}
					bool refreshGrid = false;
					if (!selectionsUpdating)
					{
						if (e.PropertyDescriptor?.Name == nameof(ISettingsListFileItem.IsPinned))
							refreshGrid = true;
						if (e.PropertyDescriptor?.Name == nameof(ISettingsListFileItem.ListGroupTimeSortKey))
							refreshGrid = true;
						if (e.PropertyDescriptor?.Name == nameof(ISettingsListFileItem.ListGroupNameSortKey))
							refreshGrid = true;
						if (e.PropertyDescriptor?.Name == nameof(ISettingsListFileItem.ListGroupPathSortKey))
							refreshGrid = true;
						if (e.PropertyDescriptor?.Name == nameof(ISettingsListFileItem.Path) && nameof(ISettingsListFileItem.ListGroupPath) == _GroupingProperty)
							refreshGrid = true;
					}
					if (refreshGrid)
					{
						_ = Helper.Delay(RefreshDataGrid);
					}
				}
			});
		}

		public void RefreshDataGrid()
		{
			//List<ISettingsListFileItem> items;
			//switch (_GroupingProperty)
			//{
			//	case nameof(SettingsListFileItem.ListGroupTime):
			//		items = FilteredList.OrderBy(x => x.ListGroupTimeSortKey).ToList();
			//		CollectionsHelper.Synchronize(items, FilteredList);
			//		break;
			//	case nameof(SettingsListFileItem.ListGroupPath):
			//		items = FilteredList.OrderBy(x => x.ListGroupPathSortKey).ToList();
			//		CollectionsHelper.Synchronize(items, FilteredList);
			//		break;
			//	case nameof(SettingsListFileItem.ListGroupName):
			//		items = FilteredList.OrderBy(x => x.ListGroupNameSortKey).ToList();
			//		CollectionsHelper.Synchronize(items, FilteredList);
			//		break;
			//	default:
			var view = (ICollectionView)MainDataGrid.ItemsSource;
			view.Refresh();
			//		break;
			//}
		}

		object _MainDataGridFormattingConverter_Convert(object[] values, Type targetType, object parameter, CultureInfo culture)
		{
			var sender = (FrameworkElement)values[0];
			var template = (FrameworkElement)values[1];
			var cell = (DataGridCell)(template ?? sender).Parent;
			var value = values[2];
			var item = (ISettingsListFileItem)cell.DataContext;
			// Format ConnectionClassColumn value.
			// Format StatusCodeColumn value.
			if (cell.Column == StatusCodeColumn)
			{
				switch (item.StatusCode)
				{
					case MessageBoxImage.Error:
						return Icons.Current[Icons.Icon_Error];
					case MessageBoxImage.Question:
						return Icons.Current[Icons.Icon_Question];
					case MessageBoxImage.Warning:
						return Icons.Current[Icons.Icon_Warning];
					case MessageBoxImage.Information:
						return Icons.Current[Icons.Icon_Information];
					default:
						return null;
				}
			}
			return value;
		}

		public IBindingList SourceItems { get; set; }

		public SortableBindingList<ISettingsListFileItem> CurrentItems { get; set; } = new SortableBindingList<ISettingsListFileItem>();

		#region ■ Properties

		[Category("Main"), DefaultValue(ItemType.None)]
		public ItemType DataType
		{
			get => _DataType;
			set
			{
				_DataType = value;
				if (ControlsHelper.IsDesignMode(this))
					return;
				// Get settings.
				if (SettingsData != null)
					SettingsData.FilesChanged -= SettingsData_FilesChanged;
				SettingsData = Global.GetSettings(value);
				if (SettingsData != null)
					SettingsData.FilesChanged += SettingsData_FilesChanged;
				// Update panel settings.
				PanelSettings.PropertyChanged -= PanelSettings_PropertyChanged;
				PanelSettings = Global.AppSettings.GetTaskSettings(value);
				PanelSettings.PropertyChanged += PanelSettings_PropertyChanged;
				// Update other controls.
				MainDataGrid.SelectionChanged -= MainDataGrid_SelectionChanged;
				if (SourceItems != null)
					SourceItems.ListChanged -= SourceItems_ListChanged;
				SourceItems = Global.GetSettingItems(value);
				InitSearch();
				// Re-attach events.
				MainDataGrid.SelectionChanged += MainDataGrid_SelectionChanged;
				if (SourceItems != null)
					SourceItems.ListChanged += SourceItems_ListChanged;
				var columns = new List<DataGridColumn> { IconColumn, NameColumn };
				var buttons = ControlsHelper.GetAll<Button>(TemplateListGrid).ToList();
				buttons = buttons.Except(new Button[] { GenerateTitleButton, CreateNewTaskButton }).ToList();
				switch (DataType)
				{
					case ItemType.None:
						break;
					case ItemType.Task:
						SetGrouping(nameof(SettingsListFileItem.ListGroupTime));
						buttons.Add(GenerateTitleButton);
						break;
					case ItemType.Template:
						SetGrouping(nameof(SettingsListFileItem.ListGroupName));
						buttons.Add(CreateNewTaskButton);
						break;
					case ItemType.FineTuning:
					case ItemType.Assistant:
					case ItemType.Embeddings:
					case ItemType.UiPreset:
						SetGrouping(nameof(SettingsListFileItem.ListGroupName));
						break;
					case ItemType.Lists:
					case ItemType.MailAccount:
					case ItemType.VaultItem:
					case ItemType.AiService:
						SetGrouping(nameof(SettingsListFileItem.ListGroupPath));
						columns.Remove(IconColumn);
						break;
					default:
						break;
				}
				ShowColumns(columns.ToArray());
				AppHelper.ShowButtons(TemplateListGrid, buttons.ToArray());
			}
		}
		private ItemType _DataType;

		private void SettingsData_FilesChanged(object sender, EventArgs e)
		{
			ControlsHelper.AppBeginInvoke(() =>
			{
				var sd = sender as ISettingsData;
				if (sd != null && sd == SettingsData)
					// Reload data from the disk.
					SettingsData.Load();
			});
		}

		public void SelectByName(string name)
		{
			var list = new List<string>() { name };
			ControlsHelper.SetSelection(MainDataGrid, nameof(ISettingsListFileItem.Name), list, 0);
		}

		TaskSettings PanelSettings { get; set; } = new TaskSettings();
		ISettingsData SettingsData { get; set; }

		private void PanelSettings_PropertyChanged(object sender, PropertyChangedEventArgs e)
		{
		}

		public void ShowColumns(params DataGridColumn[] args)
		{
			var all = MainDataGrid.Columns.ToArray();
			foreach (var control in all)
				control.Visibility = args.Contains(control) ? Visibility.Visible : Visibility.Collapsed;
		}

		#endregion

		private async void MainDataGrid_SelectionChanged(object sender, SelectionChangedEventArgs e)
		{
			await Helper.Delay(UpdateOnSelectionChanged, AppHelper.NavigateDelayMs);
		}

		private void UpdateOnSelectionChanged()
		{
			// If item selected then...
			if (MainDataGrid.SelectedIndex >= 0)
			{
				// Remember selection.
				PanelSettings.ListSelection = ControlsHelper.GetSelection<string>(MainDataGrid, nameof(ISettingsListFileItem.Name));
				PanelSettings.ListSelectedIndex = MainDataGrid.SelectedIndex;
			}
			else
			{
				// Try to restore selection.
				ControlsHelper.SetSelection(
					MainDataGrid, nameof(ISettingsListFileItem.Name),
					PanelSettings.ListSelection, PanelSettings.ListSelectedIndex
				);
			}
			UpdateButtons();
		}


		void UpdateButtons()
		{
			var allowEnable = true;
			var selecetedItems = MainDataGrid.SelectedItems.Cast<ISettingsListFileItem>();
			var isSelected = selecetedItems.Count() > 0;
			if (DataType == ItemType.Template)
			{
				// Count updatable references.
				allowEnable = selecetedItems.Count(x => x.StatusCode == MessageBoxImage.Information) > 0;
			}
			var isBusy = (Global.MainControl?.InfoPanel?.Tasks?.Count ?? 0) > 0;
			EditButton.IsEnabled = isSelected;
			DeleteButton.IsEnabled = isSelected;
			CreateNewTaskButton.IsEnabled = isSelected;
			GenerateTitleButton.IsEnabled = isSelected;
		}

		private async void This_Loaded(object sender, RoutedEventArgs e)
		{
			if (ControlsHelper.IsDesignMode(this))
				return;
			Global.MainControl.InfoPanel.Tasks.ListChanged -= Tasks_ListChanged;
			Global.MainControl.InfoPanel.Tasks.ListChanged += Tasks_ListChanged;
			if (ControlsHelper.AllowLoad(this))
			{
				AppHelper.InitHelp(this);
				UiPresetsManager.InitControl(this, true);
<<<<<<< HEAD
				if (Global.IsVsExtension)
				{
					//MainDataGrid.Visibility = Visibility.Collapsed;
					//await Helper.Delay(MainDataGrid.InvalidateVisual);
					//await Helper.Delay(FixColumnWidth);
				}
=======

>>>>>>> 8bd726de
			}
		}

		DataGridLength NameColumnWidth { get; set; } = new DataGridLength(400, DataGridLengthUnitType.Pixel);

		private void FixColumnWidth()
		{
			//NameColumnWidth = new DataGridLength(1, DataGridLengthUnitType.Star);
			//MainDataGrid.Visibility = Visibility.Visible;
		}

		private void AddButton_Click(object sender, RoutedEventArgs e)
		{
			if (ControlsHelper.IsOnCooldown(sender))
				return;
			ISettingsListFileItem item = null;
			if (DataType == ItemType.Template || DataType == ItemType.Task)
			{
				var ti = AppHelper.GetNewTemplateItem(true);
				// Treat the new task as a chat; therefore, clear the input box after sending.
				if (DataType == ItemType.Task)
					ti.MessageBoxOperation = MessageBoxOperation.ClearMessage;
				item = ti;
			}
			if (DataType == ItemType.FineTuning)
				item = AppHelper.GetNewFineTuningItem();
			if (DataType == ItemType.Assistant)
				item = AppHelper.GetNewAssistantItem();
			if (DataType == ItemType.Lists)
				item = AppHelper.GetNewListsItem();
			if (DataType == ItemType.UiPreset)
				item = AppHelper.GetNewUiPresetItem();
			if (DataType == ItemType.Embeddings)
				item = AppHelper.GetNewEmbeddingsItem();
			if (DataType == ItemType.MailAccount)
				item = AppHelper.GetNewMailAccount();
			if (DataType == ItemType.VaultItem)
				item = AppHelper.GetNewVaultItem();
			if (DataType == ItemType.AiService)
				item = AppHelper.GetNewAiService();
			if (item != null)
				InsertItem(item);
		}

		public void InsertItem(ISettingsListFileItem item)
		{
			var position = FindInsertPosition(SourceItems.Cast<ISettingsListFileItem>().ToList(), item);
			// Make sure new item will be selected and focused.
			PanelSettings.ListSelection = new List<string>() { item.Name };
			PanelSettings.ListSelectedIndex = position;
			SourceItems.Insert(position, item);
			SettingsData?.Save();
		}

		private int FindInsertPosition(IList<ISettingsListFileItem> list, ISettingsListFileItem item)
		{
			for (int i = 0; i < list.Count; i++)
				if (string.Compare(
						$"{list[i].Path}/{list[i].Name}",
						$"{item.Path}/{item.Name}",
						StringComparison.Ordinal
					) > 0)
					return i;
			// If not found, insert at the end
			return list.Count;
		}

		private void DeleteButton_Click(object sender, RoutedEventArgs e)
		{
			Delete();
		}

		private void Delete()
		{
			var items = MainDataGrid.SelectedItems.Cast<ISettingsListFileItem>().ToList();
			if (!AppHelper.AllowAction(AllowAction.Delete, items.Select(x => x.Name).ToArray()))
				return;
			// Use begin invoke or grid update will deadlock on same thread.
			ControlsHelper.BeginInvoke(() =>
			{
				var selection = GetItemToSelect(items);
				if (selection.Item != null)
				{
					PanelSettings.ListSelection = new List<string>() { selection.Item.Name };
					PanelSettings.ListSelectedIndex = selection.Position;
				}
				var sd = SettingsData;
				foreach (var item in items)
				{
					if (sd == null)
					{
						SourceItems.Remove(item);
					}
					else
					{
						var error = sd.DeleteItem(item);
						if (!string.IsNullOrEmpty(error))
							Global.ShowError(error);
					}
				}
			});
		}

		/// <summary>
		/// Get items to select after deletion.
		/// </summary>
		public (int Position, ISettingsListFileItem Item) GetItemToSelect(IList<ISettingsListFileItem> itemsToDelete)
		{
			// Get items sorted as in the list.
			var viewSource = (CollectionViewSource)Resources["GroupedData"];
			var view = (ListCollectionView)viewSource.View;
			var sortedFilteredItems = view.OfType<ISettingsListFileItem>().ToList();
			// Get positions of remaining items.
			var deletePositions = itemsToDelete.Select(x => sortedFilteredItems.IndexOf(x));
			var minDeletePosition = deletePositions.Min();
			var remainPositions = Enumerable.Range(0, sortedFilteredItems.Count()).Except(deletePositions).ToList();
			if (remainPositions.Any())
			{
				var selectedPosition = remainPositions.FirstOrDefault(x => x > minDeletePosition);
				var selectedItem = sortedFilteredItems[selectedPosition];
				return (selectedPosition, selectedItem);
			}
			return (0, null);
		}

		#region Grid Editing

		private void MainDataGrid_MouseDoubleClick(object sender, MouseButtonEventArgs e)
		{
			var grid = sender as DataGrid;
			if (grid.SelectedItem != null && e.ChangedButton == MouseButton.Left)
				grid.BeginEdit();
		}

		private string _originalValue;

		private void MainDataGrid_PreparingCellForEdit(object sender, DataGridPreparingCellForEditEventArgs e)
		{
			if (e.Column == NameColumn)
			{
				var textBox = e.EditingElement as TextBox;
				textBox.Focus();
				textBox.SelectAll();
				_originalValue = textBox.Text; // Store the original value
			}
		}

		private void MainDataGrid_CellEditEnding(object sender, DataGridCellEditEndingEventArgs e)
		{
			if (e.EditAction == DataGridEditAction.Cancel) // Check if editing was cancelled
			{
				var textBox = e.EditingElement as TextBox;
				textBox.Text = _originalValue; // Restore the original value
			}
			else if (e.Column == NameColumn)
			{
				var textBox = e.EditingElement as TextBox;
				var newName = textBox.Text.Trim();
				var item = (ISettingsListFileItem)e.Row.Item;
				var settingsData = Global.GetSettings(DataType);
				if (settingsData != null)
				{
					var error = settingsData.RenameItem(item, newName);
					if (string.IsNullOrEmpty(error))
					{
						// If successfully renamed task then...
						if (item is TemplateItem ti && DataType == ItemType.Task && ti.AutoGenerateTitle)
							// Disable auto generation of title.
							ti.AutoGenerateTitle = false;
					}
					else
					{
						MessageBox.Show(error);
						e.Cancel = true;
						return;
					}
				}
			}
		}

		#endregion

		private void CopyButton_Click(object sender, RoutedEventArgs e)
		{
			var item = MainDataGrid.SelectedItems.Cast<ISettingsListFileItem>().FirstOrDefault();
			if (item == null)
				return;
			var text = Serializer.SerializeToXmlString(item, null, true);
			Clipboard.SetText(text);
		}

		private void PasteButton_Click(object sender, RoutedEventArgs e)
		{
			try
			{
				var xml = Clipboard.GetText();
				var itemType = SourceItems.GetType().GenericTypeArguments[0];
				var item = (ISettingsListFileItem)Serializer.DeserializeFromXmlString(xml, itemType);
				AppHelper.FixName(item, SourceItems);
				InsertItem(item);
			}
			catch (Exception ex)
			{
				Global.ShowError(ex.Message);
				return;
			}
		}

		/// <summary>
		///  Event is fired when the DataGrid is rendered and its items are loaded,
		///  which means that you can safely select items at this point.
		/// </summary>
		private void MainDataGrid_Loaded(object sender, RoutedEventArgs e)
		{
			NameColumn.Width = new DataGridLength(1, DataGridLengthUnitType.Star);

			if (ControlsHelper.IsDesignMode(this))
				return;
			// Allow to run once.
			if (ControlsHelper.AllowLoad(this))
			{
				var list = PanelSettings.ListSelection;
				if (list?.Count > 0)
					ControlsHelper.SetSelection(MainDataGrid, nameof(ISettingsListFileItem.Name), list, 0);
				SearchTextBox.Text = PanelSettings.SearchText;
			}
		}

		private void EditButton_Click(object sender, RoutedEventArgs e)
		{
			if (MainDataGrid.SelectedItem != null)
			{
				MainDataGrid.CurrentCell = new DataGridCellInfo(MainDataGrid.SelectedItem, NameColumn);
				MainDataGrid.Focus();
				MainDataGrid.BeginEdit();
			}
		}

		#region Search Filter

		private void InitSearch()
		{
			_SearchHelper = new SearchHelper<ISettingsListFileItem>((x) =>
			{
				var s = SearchTextBox.Text;
				// Item type specific code.
				if (x is TemplateItem ti)
				{
					return string.IsNullOrEmpty(s) ||
						(ti.Name ?? "").IndexOf(s, StringComparison.OrdinalIgnoreCase) > -1 ||
						(ti.Text ?? "").IndexOf(s, StringComparison.OrdinalIgnoreCase) > -1;
				}
				else
				{
					return string.IsNullOrEmpty(s) ||
						(x.Name ?? "").IndexOf(s, StringComparison.OrdinalIgnoreCase) > -1;
				}
			}, null, new ObservableCollection<ISettingsListFileItem>());
			_SearchHelper.SetSource(SourceItems);
			_SearchHelper.Synchronized += _SearchHelper_Synchronized;
			FilteredList = _SearchHelper.FilteredList;
			FilteredList.CollectionChanged += FilteredList_CollectionChanged;
			OnPropertyChanged(nameof(FilteredList));
		}

		private void FilteredList_CollectionChanged(object sender, System.Collections.Specialized.NotifyCollectionChangedEventArgs e)
		{
			bool refreshGrid = true;
			//			e.Action == System.Collections.Specialized.NotifyCollectionChangedAction.Add ||
			//			e.Action == System.Collections.Specialized.NotifyCollectionChangedAction.Remove ||
			//			e.Action == System.Collections.Specialized.NotifyCollectionChangedAction.Reset ||
			//			e.Action == System.Collections.Specialized.NotifyCollectionChangedAction.Replace ||
			//			e.Action == System.Collections.Specialized.NotifyCollectionChangedAction.Move;
			if (refreshGrid)
				_ = Helper.Delay(RefreshDataGrid);
		}

		public ObservableCollection<ISettingsListFileItem> FilteredList { get; set; }

		public string ListGroupPropertyName { get; set; }

		private void _SearchHelper_Synchronized(object sender, EventArgs e)
		{
			// Try to restore selection.
			ControlsHelper.SetSelection(
				MainDataGrid, nameof(ISettingsListFileItem.Name),
				PanelSettings.ListSelection, 0
			);
		}

		private SearchHelper<ISettingsListFileItem> _SearchHelper;

		private void SearchTextBox_PreviewKeyDown(object sender, KeyEventArgs e)
		{
		}

		private void SearchTextBox_TextChanged(object sender, TextChangedEventArgs e)
		{
			_SearchHelper.Filter();
			if (PanelSettings.SearchText != SearchTextBox.Text)
				PanelSettings.SearchText = SearchTextBox.Text;
		}

		#endregion

		private void FilterButton_Click(object sender, RoutedEventArgs e)
		{
			_SearchHelper.Filter();
		}

		private void GenerateTitleButton_Click(object sender, RoutedEventArgs e)
		{
			var item = MainDataGrid.SelectedItems.Cast<ISettingsListFileItem>().FirstOrDefault();
			if (item == null)
				return;
			// Item type specific code.
			if (DataType == ItemType.Task || DataType == ItemType.Template)
			{
				var ti = (TemplateItem)item;
				var task = ClientHelper.GenerateTitle(ti);
				// Assign task to property to make sure it is not garbage collected.
				ti.GenerateTitleTask = task;
			}
		}

		private void MainDataGrid_PreviewKeyDown(object sender, KeyEventArgs e)
		{
			var isEditMode = AppHelper.IsGridInEditMode((DataGrid)sender);
			var grid = (DataGrid)sender;
			if (e.Key == Key.Enter)
			{
				// Commit manually and supress selection of next row.
				if (isEditMode)
				{
					e.Handled = true;
					grid.CommitEdit(DataGridEditingUnit.Cell, true);
					grid.CommitEdit(DataGridEditingUnit.Row, true);
				}
			}
			if (!isEditMode && e.Key == Key.Delete)
				Delete();
		}

		private void CreateNewTaskButton_Click(object sender, RoutedEventArgs e)
		{
			var selecetedItems = MainDataGrid.SelectedItems.Cast<ISettingsListFileItem>();
			var selection = new List<string>();
			if (DataType == ItemType.Template)
			{
				foreach (var item in selecetedItems)
				{
					if (item is TemplateItem ti)
					{
						var copy = ti.Copy(true);
						// Hide instructions box by default on Tasks.
						copy.ShowInstructions = false;
						copy.IsPinned = false;
						copy.Created = DateTime.Now;
						copy.Modified = copy.Created;
						Global.InsertItem(copy, ItemType.Task);
						selection.Add(item.Name);
					}
				}
			}
			// Select new task in the tasks list on the [Tasks] tab.
			var settings = Global.AppSettings.GetTaskSettings(ItemType.Task);
			settings.ListSelection = selection;
			settings.Focus = true;
			Global.RaiseOnTasksUpdated();
		}

		private void Global_OnTasksUpdated(object sender, EventArgs e)
		{
			if (DataType != ItemType.Task)
				return;
			ControlsHelper.EnsureTabItemSelected(this);
		}

		#region Grouping

		private string _GroupingProperty;

		public void SetGrouping(string groupingProperty)
		{
			_GroupingProperty = groupingProperty;
			var view = (ICollectionView)MainDataGrid.ItemsSource;
			view.GroupDescriptions.Clear();
			view.SortDescriptions.Clear();
			if (groupingProperty == null)
				return;
			switch (groupingProperty)
			{
				case nameof(SettingsListFileItem.ListGroupTime):
					view.SortDescriptions.Add(new SortDescription(nameof(SettingsListFileItem.ListGroupTimeSortKey), ListSortDirection.Ascending));
					break;
				case nameof(SettingsListFileItem.ListGroupPath):
					view.SortDescriptions.Add(new SortDescription(nameof(SettingsListFileItem.ListGroupPathSortKey), ListSortDirection.Ascending));
					break;
				case nameof(SettingsListFileItem.ListGroupName):
					view.SortDescriptions.Add(new SortDescription(nameof(SettingsListFileItem.ListGroupNameSortKey), ListSortDirection.Ascending));
					break;
				default:
					view.SortDescriptions.Add(new SortDescription(groupingProperty, ListSortDirection.Ascending));
					break;
			}
			view.SortDescriptions.Add(new SortDescription(nameof(SettingsListFileItem.Name), ListSortDirection.Ascending));
			view.GroupDescriptions.Add(new PropertyGroupDescription(groupingProperty));
			_ = Helper.Delay(RefreshDataGrid);
		}

		private void ExpanderToggle_Click(object sender, RoutedEventArgs e)
		{
			var button = sender as Button;
			if (button == null)
				return;
			var expander = FindParent<Expander>(button);
			if (expander != null)
				expander.IsExpanded = !expander.IsExpanded;
		}

		public static T FindParent<T>(DependencyObject child) where T : DependencyObject
		{
			var parentObject = VisualTreeHelper.GetParent(child);
			if (parentObject == null)
				return null;
			T parent = parentObject as T;
			return parent == null
				? FindParent<T>(parentObject)
				: parent;
		}

		#endregion


		#region ■ INotifyPropertyChanged

		public event PropertyChangedEventHandler PropertyChanged;

		protected void OnPropertyChanged([CallerMemberName] string propertyName = null)
			=> PropertyChanged?.Invoke(this, new PropertyChangedEventArgs(propertyName));

		#endregion

		private void MainDataGrid_Sorting(object sender, DataGridSortingEventArgs e)
		{
		}

		private void MainDataGrid_SelectionChanged_1(object sender, SelectionChangedEventArgs e)
		{

		}
	}

}

<|MERGE_RESOLUTION|>--- conflicted
+++ resolved
@@ -1,765 +1,759 @@
-﻿using JocysCom.ClassLibrary;
-using JocysCom.ClassLibrary.ComponentModel;
-using JocysCom.ClassLibrary.Configuration;
-using JocysCom.ClassLibrary.Controls;
-using JocysCom.ClassLibrary.Controls.Themes;
-using JocysCom.ClassLibrary.Runtime;
-using JocysCom.VS.AiCompanion.Engine.Companions;
-using System;
-using System.Collections.Generic;
-using System.Collections.ObjectModel;
-using System.ComponentModel;
-using System.Data;
-using System.Globalization;
-using System.Linq;
-using System.Runtime.CompilerServices;
-using System.Windows;
-using System.Windows.Controls;
-using System.Windows.Data;
-using System.Windows.Input;
-using System.Windows.Media;
-
-namespace JocysCom.VS.AiCompanion.Engine.Controls
-{
-	/// <summary>
-	/// Interaction logic for ProjectsListControl.xaml
-	/// </summary>
-	public partial class SettingsListFileControl : UserControl, INotifyPropertyChanged
-	{
-		public SettingsListFileControl()
-		{
-			InitializeComponent();
-			//ScanProgressPanel.Visibility = Visibility.Collapsed;
-			if (ControlsHelper.IsDesignMode(this))
-				return;
-			//SourceItems = Global.GetSettingItems(DataType);
-			// Configure converter.
-			var gridFormattingConverter = MainDataGrid.Resources.Values.OfType<Converters.ItemFormattingConverter>().First();
-			gridFormattingConverter.ConvertFunction = _MainDataGridFormattingConverter_Convert;
-			Global.OnTasksUpdated += Global_OnTasksUpdated;
-			UpdateButtons();
-		}
-
-		private void Tasks_ListChanged(object sender, ListChangedEventArgs e)
-			=> UpdateButtons();
-
-		bool selectionsUpdating = false;
-		private void SourceItems_ListChanged(object sender, ListChangedEventArgs e)
-		{
-			_ = ControlsHelper.BeginInvoke(() =>
-			{
-				if (e.ListChangedType == ListChangedType.ItemChanged)
-				{
-					if (!selectionsUpdating && e.PropertyDescriptor?.Name == nameof(ISettingsListFileItem.IsChecked))
-					{
-						selectionsUpdating = true;
-						var selectedItems = MainDataGrid.SelectedItems.Cast<ISettingsListFileItem>().ToList();
-						// Get updated item.
-						var item = (ISettingsListFileItem)MainDataGrid.Items[e.NewIndex];
-						if (selectedItems.Contains(item))
-						{
-							// Update other items to same value.
-							selectedItems.Remove(item);
-							foreach (var selecetdItem in selectedItems)
-								if (selecetdItem.IsChecked != item.IsChecked)
-									selecetdItem.IsChecked = item.IsChecked;
-						}
-						selectionsUpdating = false;
-					}
-					bool refreshGrid = false;
-					if (!selectionsUpdating)
-					{
-						if (e.PropertyDescriptor?.Name == nameof(ISettingsListFileItem.IsPinned))
-							refreshGrid = true;
-						if (e.PropertyDescriptor?.Name == nameof(ISettingsListFileItem.ListGroupTimeSortKey))
-							refreshGrid = true;
-						if (e.PropertyDescriptor?.Name == nameof(ISettingsListFileItem.ListGroupNameSortKey))
-							refreshGrid = true;
-						if (e.PropertyDescriptor?.Name == nameof(ISettingsListFileItem.ListGroupPathSortKey))
-							refreshGrid = true;
-						if (e.PropertyDescriptor?.Name == nameof(ISettingsListFileItem.Path) && nameof(ISettingsListFileItem.ListGroupPath) == _GroupingProperty)
-							refreshGrid = true;
-					}
-					if (refreshGrid)
-					{
-						_ = Helper.Delay(RefreshDataGrid);
-					}
-				}
-			});
-		}
-
-		public void RefreshDataGrid()
-		{
-			//List<ISettingsListFileItem> items;
-			//switch (_GroupingProperty)
-			//{
-			//	case nameof(SettingsListFileItem.ListGroupTime):
-			//		items = FilteredList.OrderBy(x => x.ListGroupTimeSortKey).ToList();
-			//		CollectionsHelper.Synchronize(items, FilteredList);
-			//		break;
-			//	case nameof(SettingsListFileItem.ListGroupPath):
-			//		items = FilteredList.OrderBy(x => x.ListGroupPathSortKey).ToList();
-			//		CollectionsHelper.Synchronize(items, FilteredList);
-			//		break;
-			//	case nameof(SettingsListFileItem.ListGroupName):
-			//		items = FilteredList.OrderBy(x => x.ListGroupNameSortKey).ToList();
-			//		CollectionsHelper.Synchronize(items, FilteredList);
-			//		break;
-			//	default:
-			var view = (ICollectionView)MainDataGrid.ItemsSource;
-			view.Refresh();
-			//		break;
-			//}
-		}
-
-		object _MainDataGridFormattingConverter_Convert(object[] values, Type targetType, object parameter, CultureInfo culture)
-		{
-			var sender = (FrameworkElement)values[0];
-			var template = (FrameworkElement)values[1];
-			var cell = (DataGridCell)(template ?? sender).Parent;
-			var value = values[2];
-			var item = (ISettingsListFileItem)cell.DataContext;
-			// Format ConnectionClassColumn value.
-			// Format StatusCodeColumn value.
-			if (cell.Column == StatusCodeColumn)
-			{
-				switch (item.StatusCode)
-				{
-					case MessageBoxImage.Error:
-						return Icons.Current[Icons.Icon_Error];
-					case MessageBoxImage.Question:
-						return Icons.Current[Icons.Icon_Question];
-					case MessageBoxImage.Warning:
-						return Icons.Current[Icons.Icon_Warning];
-					case MessageBoxImage.Information:
-						return Icons.Current[Icons.Icon_Information];
-					default:
-						return null;
-				}
-			}
-			return value;
-		}
-
-		public IBindingList SourceItems { get; set; }
-
-		public SortableBindingList<ISettingsListFileItem> CurrentItems { get; set; } = new SortableBindingList<ISettingsListFileItem>();
-
-		#region ■ Properties
-
-		[Category("Main"), DefaultValue(ItemType.None)]
-		public ItemType DataType
-		{
-			get => _DataType;
-			set
-			{
-				_DataType = value;
-				if (ControlsHelper.IsDesignMode(this))
-					return;
-				// Get settings.
-				if (SettingsData != null)
-					SettingsData.FilesChanged -= SettingsData_FilesChanged;
-				SettingsData = Global.GetSettings(value);
-				if (SettingsData != null)
-					SettingsData.FilesChanged += SettingsData_FilesChanged;
-				// Update panel settings.
-				PanelSettings.PropertyChanged -= PanelSettings_PropertyChanged;
-				PanelSettings = Global.AppSettings.GetTaskSettings(value);
-				PanelSettings.PropertyChanged += PanelSettings_PropertyChanged;
-				// Update other controls.
-				MainDataGrid.SelectionChanged -= MainDataGrid_SelectionChanged;
-				if (SourceItems != null)
-					SourceItems.ListChanged -= SourceItems_ListChanged;
-				SourceItems = Global.GetSettingItems(value);
-				InitSearch();
-				// Re-attach events.
-				MainDataGrid.SelectionChanged += MainDataGrid_SelectionChanged;
-				if (SourceItems != null)
-					SourceItems.ListChanged += SourceItems_ListChanged;
-				var columns = new List<DataGridColumn> { IconColumn, NameColumn };
-				var buttons = ControlsHelper.GetAll<Button>(TemplateListGrid).ToList();
-				buttons = buttons.Except(new Button[] { GenerateTitleButton, CreateNewTaskButton }).ToList();
-				switch (DataType)
-				{
-					case ItemType.None:
-						break;
-					case ItemType.Task:
-						SetGrouping(nameof(SettingsListFileItem.ListGroupTime));
-						buttons.Add(GenerateTitleButton);
-						break;
-					case ItemType.Template:
-						SetGrouping(nameof(SettingsListFileItem.ListGroupName));
-						buttons.Add(CreateNewTaskButton);
-						break;
-					case ItemType.FineTuning:
-					case ItemType.Assistant:
-					case ItemType.Embeddings:
-					case ItemType.UiPreset:
-						SetGrouping(nameof(SettingsListFileItem.ListGroupName));
-						break;
-					case ItemType.Lists:
-					case ItemType.MailAccount:
-					case ItemType.VaultItem:
-					case ItemType.AiService:
-						SetGrouping(nameof(SettingsListFileItem.ListGroupPath));
-						columns.Remove(IconColumn);
-						break;
-					default:
-						break;
-				}
-				ShowColumns(columns.ToArray());
-				AppHelper.ShowButtons(TemplateListGrid, buttons.ToArray());
-			}
-		}
-		private ItemType _DataType;
-
-		private void SettingsData_FilesChanged(object sender, EventArgs e)
-		{
-			ControlsHelper.AppBeginInvoke(() =>
-			{
-				var sd = sender as ISettingsData;
-				if (sd != null && sd == SettingsData)
-					// Reload data from the disk.
-					SettingsData.Load();
-			});
-		}
-
-		public void SelectByName(string name)
-		{
-			var list = new List<string>() { name };
-			ControlsHelper.SetSelection(MainDataGrid, nameof(ISettingsListFileItem.Name), list, 0);
-		}
-
-		TaskSettings PanelSettings { get; set; } = new TaskSettings();
-		ISettingsData SettingsData { get; set; }
-
-		private void PanelSettings_PropertyChanged(object sender, PropertyChangedEventArgs e)
-		{
-		}
-
-		public void ShowColumns(params DataGridColumn[] args)
-		{
-			var all = MainDataGrid.Columns.ToArray();
-			foreach (var control in all)
-				control.Visibility = args.Contains(control) ? Visibility.Visible : Visibility.Collapsed;
-		}
-
-		#endregion
-
-		private async void MainDataGrid_SelectionChanged(object sender, SelectionChangedEventArgs e)
-		{
-			await Helper.Delay(UpdateOnSelectionChanged, AppHelper.NavigateDelayMs);
-		}
-
-		private void UpdateOnSelectionChanged()
-		{
-			// If item selected then...
-			if (MainDataGrid.SelectedIndex >= 0)
-			{
-				// Remember selection.
-				PanelSettings.ListSelection = ControlsHelper.GetSelection<string>(MainDataGrid, nameof(ISettingsListFileItem.Name));
-				PanelSettings.ListSelectedIndex = MainDataGrid.SelectedIndex;
-			}
-			else
-			{
-				// Try to restore selection.
-				ControlsHelper.SetSelection(
-					MainDataGrid, nameof(ISettingsListFileItem.Name),
-					PanelSettings.ListSelection, PanelSettings.ListSelectedIndex
-				);
-			}
-			UpdateButtons();
-		}
-
-
-		void UpdateButtons()
-		{
-			var allowEnable = true;
-			var selecetedItems = MainDataGrid.SelectedItems.Cast<ISettingsListFileItem>();
-			var isSelected = selecetedItems.Count() > 0;
-			if (DataType == ItemType.Template)
-			{
-				// Count updatable references.
-				allowEnable = selecetedItems.Count(x => x.StatusCode == MessageBoxImage.Information) > 0;
-			}
-			var isBusy = (Global.MainControl?.InfoPanel?.Tasks?.Count ?? 0) > 0;
-			EditButton.IsEnabled = isSelected;
-			DeleteButton.IsEnabled = isSelected;
-			CreateNewTaskButton.IsEnabled = isSelected;
-			GenerateTitleButton.IsEnabled = isSelected;
-		}
-
-		private async void This_Loaded(object sender, RoutedEventArgs e)
-		{
-			if (ControlsHelper.IsDesignMode(this))
-				return;
-			Global.MainControl.InfoPanel.Tasks.ListChanged -= Tasks_ListChanged;
-			Global.MainControl.InfoPanel.Tasks.ListChanged += Tasks_ListChanged;
-			if (ControlsHelper.AllowLoad(this))
-			{
-				AppHelper.InitHelp(this);
-				UiPresetsManager.InitControl(this, true);
-<<<<<<< HEAD
-				if (Global.IsVsExtension)
-				{
-					//MainDataGrid.Visibility = Visibility.Collapsed;
-					//await Helper.Delay(MainDataGrid.InvalidateVisual);
-					//await Helper.Delay(FixColumnWidth);
-				}
-=======
-
->>>>>>> 8bd726de
-			}
-		}
-
-		DataGridLength NameColumnWidth { get; set; } = new DataGridLength(400, DataGridLengthUnitType.Pixel);
-
-		private void FixColumnWidth()
-		{
-			//NameColumnWidth = new DataGridLength(1, DataGridLengthUnitType.Star);
-			//MainDataGrid.Visibility = Visibility.Visible;
-		}
-
-		private void AddButton_Click(object sender, RoutedEventArgs e)
-		{
-			if (ControlsHelper.IsOnCooldown(sender))
-				return;
-			ISettingsListFileItem item = null;
-			if (DataType == ItemType.Template || DataType == ItemType.Task)
-			{
-				var ti = AppHelper.GetNewTemplateItem(true);
-				// Treat the new task as a chat; therefore, clear the input box after sending.
-				if (DataType == ItemType.Task)
-					ti.MessageBoxOperation = MessageBoxOperation.ClearMessage;
-				item = ti;
-			}
-			if (DataType == ItemType.FineTuning)
-				item = AppHelper.GetNewFineTuningItem();
-			if (DataType == ItemType.Assistant)
-				item = AppHelper.GetNewAssistantItem();
-			if (DataType == ItemType.Lists)
-				item = AppHelper.GetNewListsItem();
-			if (DataType == ItemType.UiPreset)
-				item = AppHelper.GetNewUiPresetItem();
-			if (DataType == ItemType.Embeddings)
-				item = AppHelper.GetNewEmbeddingsItem();
-			if (DataType == ItemType.MailAccount)
-				item = AppHelper.GetNewMailAccount();
-			if (DataType == ItemType.VaultItem)
-				item = AppHelper.GetNewVaultItem();
-			if (DataType == ItemType.AiService)
-				item = AppHelper.GetNewAiService();
-			if (item != null)
-				InsertItem(item);
-		}
-
-		public void InsertItem(ISettingsListFileItem item)
-		{
-			var position = FindInsertPosition(SourceItems.Cast<ISettingsListFileItem>().ToList(), item);
-			// Make sure new item will be selected and focused.
-			PanelSettings.ListSelection = new List<string>() { item.Name };
-			PanelSettings.ListSelectedIndex = position;
-			SourceItems.Insert(position, item);
-			SettingsData?.Save();
-		}
-
-		private int FindInsertPosition(IList<ISettingsListFileItem> list, ISettingsListFileItem item)
-		{
-			for (int i = 0; i < list.Count; i++)
-				if (string.Compare(
-						$"{list[i].Path}/{list[i].Name}",
-						$"{item.Path}/{item.Name}",
-						StringComparison.Ordinal
-					) > 0)
-					return i;
-			// If not found, insert at the end
-			return list.Count;
-		}
-
-		private void DeleteButton_Click(object sender, RoutedEventArgs e)
-		{
-			Delete();
-		}
-
-		private void Delete()
-		{
-			var items = MainDataGrid.SelectedItems.Cast<ISettingsListFileItem>().ToList();
-			if (!AppHelper.AllowAction(AllowAction.Delete, items.Select(x => x.Name).ToArray()))
-				return;
-			// Use begin invoke or grid update will deadlock on same thread.
-			ControlsHelper.BeginInvoke(() =>
-			{
-				var selection = GetItemToSelect(items);
-				if (selection.Item != null)
-				{
-					PanelSettings.ListSelection = new List<string>() { selection.Item.Name };
-					PanelSettings.ListSelectedIndex = selection.Position;
-				}
-				var sd = SettingsData;
-				foreach (var item in items)
-				{
-					if (sd == null)
-					{
-						SourceItems.Remove(item);
-					}
-					else
-					{
-						var error = sd.DeleteItem(item);
-						if (!string.IsNullOrEmpty(error))
-							Global.ShowError(error);
-					}
-				}
-			});
-		}
-
-		/// <summary>
-		/// Get items to select after deletion.
-		/// </summary>
-		public (int Position, ISettingsListFileItem Item) GetItemToSelect(IList<ISettingsListFileItem> itemsToDelete)
-		{
-			// Get items sorted as in the list.
-			var viewSource = (CollectionViewSource)Resources["GroupedData"];
-			var view = (ListCollectionView)viewSource.View;
-			var sortedFilteredItems = view.OfType<ISettingsListFileItem>().ToList();
-			// Get positions of remaining items.
-			var deletePositions = itemsToDelete.Select(x => sortedFilteredItems.IndexOf(x));
-			var minDeletePosition = deletePositions.Min();
-			var remainPositions = Enumerable.Range(0, sortedFilteredItems.Count()).Except(deletePositions).ToList();
-			if (remainPositions.Any())
-			{
-				var selectedPosition = remainPositions.FirstOrDefault(x => x > minDeletePosition);
-				var selectedItem = sortedFilteredItems[selectedPosition];
-				return (selectedPosition, selectedItem);
-			}
-			return (0, null);
-		}
-
-		#region Grid Editing
-
-		private void MainDataGrid_MouseDoubleClick(object sender, MouseButtonEventArgs e)
-		{
-			var grid = sender as DataGrid;
-			if (grid.SelectedItem != null && e.ChangedButton == MouseButton.Left)
-				grid.BeginEdit();
-		}
-
-		private string _originalValue;
-
-		private void MainDataGrid_PreparingCellForEdit(object sender, DataGridPreparingCellForEditEventArgs e)
-		{
-			if (e.Column == NameColumn)
-			{
-				var textBox = e.EditingElement as TextBox;
-				textBox.Focus();
-				textBox.SelectAll();
-				_originalValue = textBox.Text; // Store the original value
-			}
-		}
-
-		private void MainDataGrid_CellEditEnding(object sender, DataGridCellEditEndingEventArgs e)
-		{
-			if (e.EditAction == DataGridEditAction.Cancel) // Check if editing was cancelled
-			{
-				var textBox = e.EditingElement as TextBox;
-				textBox.Text = _originalValue; // Restore the original value
-			}
-			else if (e.Column == NameColumn)
-			{
-				var textBox = e.EditingElement as TextBox;
-				var newName = textBox.Text.Trim();
-				var item = (ISettingsListFileItem)e.Row.Item;
-				var settingsData = Global.GetSettings(DataType);
-				if (settingsData != null)
-				{
-					var error = settingsData.RenameItem(item, newName);
-					if (string.IsNullOrEmpty(error))
-					{
-						// If successfully renamed task then...
-						if (item is TemplateItem ti && DataType == ItemType.Task && ti.AutoGenerateTitle)
-							// Disable auto generation of title.
-							ti.AutoGenerateTitle = false;
-					}
-					else
-					{
-						MessageBox.Show(error);
-						e.Cancel = true;
-						return;
-					}
-				}
-			}
-		}
-
-		#endregion
-
-		private void CopyButton_Click(object sender, RoutedEventArgs e)
-		{
-			var item = MainDataGrid.SelectedItems.Cast<ISettingsListFileItem>().FirstOrDefault();
-			if (item == null)
-				return;
-			var text = Serializer.SerializeToXmlString(item, null, true);
-			Clipboard.SetText(text);
-		}
-
-		private void PasteButton_Click(object sender, RoutedEventArgs e)
-		{
-			try
-			{
-				var xml = Clipboard.GetText();
-				var itemType = SourceItems.GetType().GenericTypeArguments[0];
-				var item = (ISettingsListFileItem)Serializer.DeserializeFromXmlString(xml, itemType);
-				AppHelper.FixName(item, SourceItems);
-				InsertItem(item);
-			}
-			catch (Exception ex)
-			{
-				Global.ShowError(ex.Message);
-				return;
-			}
-		}
-
-		/// <summary>
-		///  Event is fired when the DataGrid is rendered and its items are loaded,
-		///  which means that you can safely select items at this point.
-		/// </summary>
-		private void MainDataGrid_Loaded(object sender, RoutedEventArgs e)
-		{
-			NameColumn.Width = new DataGridLength(1, DataGridLengthUnitType.Star);
-
-			if (ControlsHelper.IsDesignMode(this))
-				return;
-			// Allow to run once.
-			if (ControlsHelper.AllowLoad(this))
-			{
-				var list = PanelSettings.ListSelection;
-				if (list?.Count > 0)
-					ControlsHelper.SetSelection(MainDataGrid, nameof(ISettingsListFileItem.Name), list, 0);
-				SearchTextBox.Text = PanelSettings.SearchText;
-			}
-		}
-
-		private void EditButton_Click(object sender, RoutedEventArgs e)
-		{
-			if (MainDataGrid.SelectedItem != null)
-			{
-				MainDataGrid.CurrentCell = new DataGridCellInfo(MainDataGrid.SelectedItem, NameColumn);
-				MainDataGrid.Focus();
-				MainDataGrid.BeginEdit();
-			}
-		}
-
-		#region Search Filter
-
-		private void InitSearch()
-		{
-			_SearchHelper = new SearchHelper<ISettingsListFileItem>((x) =>
-			{
-				var s = SearchTextBox.Text;
-				// Item type specific code.
-				if (x is TemplateItem ti)
-				{
-					return string.IsNullOrEmpty(s) ||
-						(ti.Name ?? "").IndexOf(s, StringComparison.OrdinalIgnoreCase) > -1 ||
-						(ti.Text ?? "").IndexOf(s, StringComparison.OrdinalIgnoreCase) > -1;
-				}
-				else
-				{
-					return string.IsNullOrEmpty(s) ||
-						(x.Name ?? "").IndexOf(s, StringComparison.OrdinalIgnoreCase) > -1;
-				}
-			}, null, new ObservableCollection<ISettingsListFileItem>());
-			_SearchHelper.SetSource(SourceItems);
-			_SearchHelper.Synchronized += _SearchHelper_Synchronized;
-			FilteredList = _SearchHelper.FilteredList;
-			FilteredList.CollectionChanged += FilteredList_CollectionChanged;
-			OnPropertyChanged(nameof(FilteredList));
-		}
-
-		private void FilteredList_CollectionChanged(object sender, System.Collections.Specialized.NotifyCollectionChangedEventArgs e)
-		{
-			bool refreshGrid = true;
-			//			e.Action == System.Collections.Specialized.NotifyCollectionChangedAction.Add ||
-			//			e.Action == System.Collections.Specialized.NotifyCollectionChangedAction.Remove ||
-			//			e.Action == System.Collections.Specialized.NotifyCollectionChangedAction.Reset ||
-			//			e.Action == System.Collections.Specialized.NotifyCollectionChangedAction.Replace ||
-			//			e.Action == System.Collections.Specialized.NotifyCollectionChangedAction.Move;
-			if (refreshGrid)
-				_ = Helper.Delay(RefreshDataGrid);
-		}
-
-		public ObservableCollection<ISettingsListFileItem> FilteredList { get; set; }
-
-		public string ListGroupPropertyName { get; set; }
-
-		private void _SearchHelper_Synchronized(object sender, EventArgs e)
-		{
-			// Try to restore selection.
-			ControlsHelper.SetSelection(
-				MainDataGrid, nameof(ISettingsListFileItem.Name),
-				PanelSettings.ListSelection, 0
-			);
-		}
-
-		private SearchHelper<ISettingsListFileItem> _SearchHelper;
-
-		private void SearchTextBox_PreviewKeyDown(object sender, KeyEventArgs e)
-		{
-		}
-
-		private void SearchTextBox_TextChanged(object sender, TextChangedEventArgs e)
-		{
-			_SearchHelper.Filter();
-			if (PanelSettings.SearchText != SearchTextBox.Text)
-				PanelSettings.SearchText = SearchTextBox.Text;
-		}
-
-		#endregion
-
-		private void FilterButton_Click(object sender, RoutedEventArgs e)
-		{
-			_SearchHelper.Filter();
-		}
-
-		private void GenerateTitleButton_Click(object sender, RoutedEventArgs e)
-		{
-			var item = MainDataGrid.SelectedItems.Cast<ISettingsListFileItem>().FirstOrDefault();
-			if (item == null)
-				return;
-			// Item type specific code.
-			if (DataType == ItemType.Task || DataType == ItemType.Template)
-			{
-				var ti = (TemplateItem)item;
-				var task = ClientHelper.GenerateTitle(ti);
-				// Assign task to property to make sure it is not garbage collected.
-				ti.GenerateTitleTask = task;
-			}
-		}
-
-		private void MainDataGrid_PreviewKeyDown(object sender, KeyEventArgs e)
-		{
-			var isEditMode = AppHelper.IsGridInEditMode((DataGrid)sender);
-			var grid = (DataGrid)sender;
-			if (e.Key == Key.Enter)
-			{
-				// Commit manually and supress selection of next row.
-				if (isEditMode)
-				{
-					e.Handled = true;
-					grid.CommitEdit(DataGridEditingUnit.Cell, true);
-					grid.CommitEdit(DataGridEditingUnit.Row, true);
-				}
-			}
-			if (!isEditMode && e.Key == Key.Delete)
-				Delete();
-		}
-
-		private void CreateNewTaskButton_Click(object sender, RoutedEventArgs e)
-		{
-			var selecetedItems = MainDataGrid.SelectedItems.Cast<ISettingsListFileItem>();
-			var selection = new List<string>();
-			if (DataType == ItemType.Template)
-			{
-				foreach (var item in selecetedItems)
-				{
-					if (item is TemplateItem ti)
-					{
-						var copy = ti.Copy(true);
-						// Hide instructions box by default on Tasks.
-						copy.ShowInstructions = false;
-						copy.IsPinned = false;
-						copy.Created = DateTime.Now;
-						copy.Modified = copy.Created;
-						Global.InsertItem(copy, ItemType.Task);
-						selection.Add(item.Name);
-					}
-				}
-			}
-			// Select new task in the tasks list on the [Tasks] tab.
-			var settings = Global.AppSettings.GetTaskSettings(ItemType.Task);
-			settings.ListSelection = selection;
-			settings.Focus = true;
-			Global.RaiseOnTasksUpdated();
-		}
-
-		private void Global_OnTasksUpdated(object sender, EventArgs e)
-		{
-			if (DataType != ItemType.Task)
-				return;
-			ControlsHelper.EnsureTabItemSelected(this);
-		}
-
-		#region Grouping
-
-		private string _GroupingProperty;
-
-		public void SetGrouping(string groupingProperty)
-		{
-			_GroupingProperty = groupingProperty;
-			var view = (ICollectionView)MainDataGrid.ItemsSource;
-			view.GroupDescriptions.Clear();
-			view.SortDescriptions.Clear();
-			if (groupingProperty == null)
-				return;
-			switch (groupingProperty)
-			{
-				case nameof(SettingsListFileItem.ListGroupTime):
-					view.SortDescriptions.Add(new SortDescription(nameof(SettingsListFileItem.ListGroupTimeSortKey), ListSortDirection.Ascending));
-					break;
-				case nameof(SettingsListFileItem.ListGroupPath):
-					view.SortDescriptions.Add(new SortDescription(nameof(SettingsListFileItem.ListGroupPathSortKey), ListSortDirection.Ascending));
-					break;
-				case nameof(SettingsListFileItem.ListGroupName):
-					view.SortDescriptions.Add(new SortDescription(nameof(SettingsListFileItem.ListGroupNameSortKey), ListSortDirection.Ascending));
-					break;
-				default:
-					view.SortDescriptions.Add(new SortDescription(groupingProperty, ListSortDirection.Ascending));
-					break;
-			}
-			view.SortDescriptions.Add(new SortDescription(nameof(SettingsListFileItem.Name), ListSortDirection.Ascending));
-			view.GroupDescriptions.Add(new PropertyGroupDescription(groupingProperty));
-			_ = Helper.Delay(RefreshDataGrid);
-		}
-
-		private void ExpanderToggle_Click(object sender, RoutedEventArgs e)
-		{
-			var button = sender as Button;
-			if (button == null)
-				return;
-			var expander = FindParent<Expander>(button);
-			if (expander != null)
-				expander.IsExpanded = !expander.IsExpanded;
-		}
-
-		public static T FindParent<T>(DependencyObject child) where T : DependencyObject
-		{
-			var parentObject = VisualTreeHelper.GetParent(child);
-			if (parentObject == null)
-				return null;
-			T parent = parentObject as T;
-			return parent == null
-				? FindParent<T>(parentObject)
-				: parent;
-		}
-
-		#endregion
-
-
-		#region ■ INotifyPropertyChanged
-
-		public event PropertyChangedEventHandler PropertyChanged;
-
-		protected void OnPropertyChanged([CallerMemberName] string propertyName = null)
-			=> PropertyChanged?.Invoke(this, new PropertyChangedEventArgs(propertyName));
-
-		#endregion
-
-		private void MainDataGrid_Sorting(object sender, DataGridSortingEventArgs e)
-		{
-		}
-
-		private void MainDataGrid_SelectionChanged_1(object sender, SelectionChangedEventArgs e)
-		{
-
-		}
-	}
-
-}
-
+﻿using JocysCom.ClassLibrary;
+using JocysCom.ClassLibrary.ComponentModel;
+using JocysCom.ClassLibrary.Configuration;
+using JocysCom.ClassLibrary.Controls;
+using JocysCom.ClassLibrary.Controls.Themes;
+using JocysCom.ClassLibrary.Runtime;
+using JocysCom.VS.AiCompanion.Engine.Companions;
+using System;
+using System.Collections.Generic;
+using System.Collections.ObjectModel;
+using System.ComponentModel;
+using System.Data;
+using System.Globalization;
+using System.Linq;
+using System.Runtime.CompilerServices;
+using System.Windows;
+using System.Windows.Controls;
+using System.Windows.Data;
+using System.Windows.Input;
+using System.Windows.Media;
+
+namespace JocysCom.VS.AiCompanion.Engine.Controls
+{
+	/// <summary>
+	/// Interaction logic for ProjectsListControl.xaml
+	/// </summary>
+	public partial class SettingsListFileControl : UserControl, INotifyPropertyChanged
+	{
+		public SettingsListFileControl()
+		{
+			InitializeComponent();
+			//ScanProgressPanel.Visibility = Visibility.Collapsed;
+			if (ControlsHelper.IsDesignMode(this))
+				return;
+			//SourceItems = Global.GetSettingItems(DataType);
+			// Configure converter.
+			var gridFormattingConverter = MainDataGrid.Resources.Values.OfType<Converters.ItemFormattingConverter>().First();
+			gridFormattingConverter.ConvertFunction = _MainDataGridFormattingConverter_Convert;
+			Global.OnTasksUpdated += Global_OnTasksUpdated;
+			UpdateButtons();
+		}
+
+		private void Tasks_ListChanged(object sender, ListChangedEventArgs e)
+			=> UpdateButtons();
+
+		bool selectionsUpdating = false;
+		private void SourceItems_ListChanged(object sender, ListChangedEventArgs e)
+		{
+			_ = ControlsHelper.BeginInvoke(() =>
+			{
+				if (e.ListChangedType == ListChangedType.ItemChanged)
+				{
+					if (!selectionsUpdating && e.PropertyDescriptor?.Name == nameof(ISettingsListFileItem.IsChecked))
+					{
+						selectionsUpdating = true;
+						var selectedItems = MainDataGrid.SelectedItems.Cast<ISettingsListFileItem>().ToList();
+						// Get updated item.
+						var item = (ISettingsListFileItem)MainDataGrid.Items[e.NewIndex];
+						if (selectedItems.Contains(item))
+						{
+							// Update other items to same value.
+							selectedItems.Remove(item);
+							foreach (var selecetdItem in selectedItems)
+								if (selecetdItem.IsChecked != item.IsChecked)
+									selecetdItem.IsChecked = item.IsChecked;
+						}
+						selectionsUpdating = false;
+					}
+					bool refreshGrid = false;
+					if (!selectionsUpdating)
+					{
+						if (e.PropertyDescriptor?.Name == nameof(ISettingsListFileItem.IsPinned))
+							refreshGrid = true;
+						if (e.PropertyDescriptor?.Name == nameof(ISettingsListFileItem.ListGroupTimeSortKey))
+							refreshGrid = true;
+						if (e.PropertyDescriptor?.Name == nameof(ISettingsListFileItem.ListGroupNameSortKey))
+							refreshGrid = true;
+						if (e.PropertyDescriptor?.Name == nameof(ISettingsListFileItem.ListGroupPathSortKey))
+							refreshGrid = true;
+						if (e.PropertyDescriptor?.Name == nameof(ISettingsListFileItem.Path) && nameof(ISettingsListFileItem.ListGroupPath) == _GroupingProperty)
+							refreshGrid = true;
+					}
+					if (refreshGrid)
+					{
+						_ = Helper.Delay(RefreshDataGrid);
+					}
+				}
+			});
+		}
+
+		public void RefreshDataGrid()
+		{
+			//List<ISettingsListFileItem> items;
+			//switch (_GroupingProperty)
+			//{
+			//	case nameof(SettingsListFileItem.ListGroupTime):
+			//		items = FilteredList.OrderBy(x => x.ListGroupTimeSortKey).ToList();
+			//		CollectionsHelper.Synchronize(items, FilteredList);
+			//		break;
+			//	case nameof(SettingsListFileItem.ListGroupPath):
+			//		items = FilteredList.OrderBy(x => x.ListGroupPathSortKey).ToList();
+			//		CollectionsHelper.Synchronize(items, FilteredList);
+			//		break;
+			//	case nameof(SettingsListFileItem.ListGroupName):
+			//		items = FilteredList.OrderBy(x => x.ListGroupNameSortKey).ToList();
+			//		CollectionsHelper.Synchronize(items, FilteredList);
+			//		break;
+			//	default:
+			var view = (ICollectionView)MainDataGrid.ItemsSource;
+			view.Refresh();
+			//		break;
+			//}
+		}
+
+		object _MainDataGridFormattingConverter_Convert(object[] values, Type targetType, object parameter, CultureInfo culture)
+		{
+			var sender = (FrameworkElement)values[0];
+			var template = (FrameworkElement)values[1];
+			var cell = (DataGridCell)(template ?? sender).Parent;
+			var value = values[2];
+			var item = (ISettingsListFileItem)cell.DataContext;
+			// Format ConnectionClassColumn value.
+			// Format StatusCodeColumn value.
+			if (cell.Column == StatusCodeColumn)
+			{
+				switch (item.StatusCode)
+				{
+					case MessageBoxImage.Error:
+						return Icons.Current[Icons.Icon_Error];
+					case MessageBoxImage.Question:
+						return Icons.Current[Icons.Icon_Question];
+					case MessageBoxImage.Warning:
+						return Icons.Current[Icons.Icon_Warning];
+					case MessageBoxImage.Information:
+						return Icons.Current[Icons.Icon_Information];
+					default:
+						return null;
+				}
+			}
+			return value;
+		}
+
+		public IBindingList SourceItems { get; set; }
+
+		public SortableBindingList<ISettingsListFileItem> CurrentItems { get; set; } = new SortableBindingList<ISettingsListFileItem>();
+
+		#region ■ Properties
+
+		[Category("Main"), DefaultValue(ItemType.None)]
+		public ItemType DataType
+		{
+			get => _DataType;
+			set
+			{
+				_DataType = value;
+				if (ControlsHelper.IsDesignMode(this))
+					return;
+				// Get settings.
+				if (SettingsData != null)
+					SettingsData.FilesChanged -= SettingsData_FilesChanged;
+				SettingsData = Global.GetSettings(value);
+				if (SettingsData != null)
+					SettingsData.FilesChanged += SettingsData_FilesChanged;
+				// Update panel settings.
+				PanelSettings.PropertyChanged -= PanelSettings_PropertyChanged;
+				PanelSettings = Global.AppSettings.GetTaskSettings(value);
+				PanelSettings.PropertyChanged += PanelSettings_PropertyChanged;
+				// Update other controls.
+				MainDataGrid.SelectionChanged -= MainDataGrid_SelectionChanged;
+				if (SourceItems != null)
+					SourceItems.ListChanged -= SourceItems_ListChanged;
+				SourceItems = Global.GetSettingItems(value);
+				InitSearch();
+				// Re-attach events.
+				MainDataGrid.SelectionChanged += MainDataGrid_SelectionChanged;
+				if (SourceItems != null)
+					SourceItems.ListChanged += SourceItems_ListChanged;
+				var columns = new List<DataGridColumn> { IconColumn, NameColumn };
+				var buttons = ControlsHelper.GetAll<Button>(TemplateListGrid).ToList();
+				buttons = buttons.Except(new Button[] { GenerateTitleButton, CreateNewTaskButton }).ToList();
+				switch (DataType)
+				{
+					case ItemType.None:
+						break;
+					case ItemType.Task:
+						SetGrouping(nameof(SettingsListFileItem.ListGroupTime));
+						buttons.Add(GenerateTitleButton);
+						break;
+					case ItemType.Template:
+						SetGrouping(nameof(SettingsListFileItem.ListGroupName));
+						buttons.Add(CreateNewTaskButton);
+						break;
+					case ItemType.FineTuning:
+					case ItemType.Assistant:
+					case ItemType.Embeddings:
+					case ItemType.UiPreset:
+						SetGrouping(nameof(SettingsListFileItem.ListGroupName));
+						break;
+					case ItemType.Lists:
+					case ItemType.MailAccount:
+					case ItemType.VaultItem:
+					case ItemType.AiService:
+						SetGrouping(nameof(SettingsListFileItem.ListGroupPath));
+						columns.Remove(IconColumn);
+						break;
+					default:
+						break;
+				}
+				ShowColumns(columns.ToArray());
+				AppHelper.ShowButtons(TemplateListGrid, buttons.ToArray());
+			}
+		}
+		private ItemType _DataType;
+
+		private void SettingsData_FilesChanged(object sender, EventArgs e)
+		{
+			ControlsHelper.AppBeginInvoke(() =>
+			{
+				var sd = sender as ISettingsData;
+				if (sd != null && sd == SettingsData)
+					// Reload data from the disk.
+					SettingsData.Load();
+			});
+		}
+
+		public void SelectByName(string name)
+		{
+			var list = new List<string>() { name };
+			ControlsHelper.SetSelection(MainDataGrid, nameof(ISettingsListFileItem.Name), list, 0);
+		}
+
+		TaskSettings PanelSettings { get; set; } = new TaskSettings();
+		ISettingsData SettingsData { get; set; }
+
+		private void PanelSettings_PropertyChanged(object sender, PropertyChangedEventArgs e)
+		{
+		}
+
+		public void ShowColumns(params DataGridColumn[] args)
+		{
+			var all = MainDataGrid.Columns.ToArray();
+			foreach (var control in all)
+				control.Visibility = args.Contains(control) ? Visibility.Visible : Visibility.Collapsed;
+		}
+
+		#endregion
+
+		private async void MainDataGrid_SelectionChanged(object sender, SelectionChangedEventArgs e)
+		{
+			await Helper.Delay(UpdateOnSelectionChanged, AppHelper.NavigateDelayMs);
+		}
+
+		private void UpdateOnSelectionChanged()
+		{
+			// If item selected then...
+			if (MainDataGrid.SelectedIndex >= 0)
+			{
+				// Remember selection.
+				PanelSettings.ListSelection = ControlsHelper.GetSelection<string>(MainDataGrid, nameof(ISettingsListFileItem.Name));
+				PanelSettings.ListSelectedIndex = MainDataGrid.SelectedIndex;
+			}
+			else
+			{
+				// Try to restore selection.
+				ControlsHelper.SetSelection(
+					MainDataGrid, nameof(ISettingsListFileItem.Name),
+					PanelSettings.ListSelection, PanelSettings.ListSelectedIndex
+				);
+			}
+			UpdateButtons();
+		}
+
+
+		void UpdateButtons()
+		{
+			var allowEnable = true;
+			var selecetedItems = MainDataGrid.SelectedItems.Cast<ISettingsListFileItem>();
+			var isSelected = selecetedItems.Count() > 0;
+			if (DataType == ItemType.Template)
+			{
+				// Count updatable references.
+				allowEnable = selecetedItems.Count(x => x.StatusCode == MessageBoxImage.Information) > 0;
+			}
+			var isBusy = (Global.MainControl?.InfoPanel?.Tasks?.Count ?? 0) > 0;
+			EditButton.IsEnabled = isSelected;
+			DeleteButton.IsEnabled = isSelected;
+			CreateNewTaskButton.IsEnabled = isSelected;
+			GenerateTitleButton.IsEnabled = isSelected;
+		}
+
+		private async void This_Loaded(object sender, RoutedEventArgs e)
+		{
+			if (ControlsHelper.IsDesignMode(this))
+				return;
+			Global.MainControl.InfoPanel.Tasks.ListChanged -= Tasks_ListChanged;
+			Global.MainControl.InfoPanel.Tasks.ListChanged += Tasks_ListChanged;
+			if (ControlsHelper.AllowLoad(this))
+			{
+				AppHelper.InitHelp(this);
+				UiPresetsManager.InitControl(this, true);
+				if (Global.IsVsExtension)
+				{
+					//MainDataGrid.Visibility = Visibility.Collapsed;
+					//await Helper.Delay(MainDataGrid.InvalidateVisual);
+					//await Helper.Delay(FixColumnWidth);
+				}
+			}
+		}
+
+		private void FixColumnWidth()
+		{
+			//NameColumnWidth = new DataGridLength(1, DataGridLengthUnitType.Star);
+			//MainDataGrid.Visibility = Visibility.Visible;
+		}
+
+		private void AddButton_Click(object sender, RoutedEventArgs e)
+		{
+			if (ControlsHelper.IsOnCooldown(sender))
+				return;
+			ISettingsListFileItem item = null;
+			if (DataType == ItemType.Template || DataType == ItemType.Task)
+			{
+				var ti = AppHelper.GetNewTemplateItem(true);
+				// Treat the new task as a chat; therefore, clear the input box after sending.
+				if (DataType == ItemType.Task)
+					ti.MessageBoxOperation = MessageBoxOperation.ClearMessage;
+				item = ti;
+			}
+			if (DataType == ItemType.FineTuning)
+				item = AppHelper.GetNewFineTuningItem();
+			if (DataType == ItemType.Assistant)
+				item = AppHelper.GetNewAssistantItem();
+			if (DataType == ItemType.Lists)
+				item = AppHelper.GetNewListsItem();
+			if (DataType == ItemType.UiPreset)
+				item = AppHelper.GetNewUiPresetItem();
+			if (DataType == ItemType.Embeddings)
+				item = AppHelper.GetNewEmbeddingsItem();
+			if (DataType == ItemType.MailAccount)
+				item = AppHelper.GetNewMailAccount();
+			if (DataType == ItemType.VaultItem)
+				item = AppHelper.GetNewVaultItem();
+			if (DataType == ItemType.AiService)
+				item = AppHelper.GetNewAiService();
+			if (item != null)
+				InsertItem(item);
+		}
+
+		public void InsertItem(ISettingsListFileItem item)
+		{
+			var position = FindInsertPosition(SourceItems.Cast<ISettingsListFileItem>().ToList(), item);
+			// Make sure new item will be selected and focused.
+			PanelSettings.ListSelection = new List<string>() { item.Name };
+			PanelSettings.ListSelectedIndex = position;
+			SourceItems.Insert(position, item);
+			SettingsData?.Save();
+		}
+
+		private int FindInsertPosition(IList<ISettingsListFileItem> list, ISettingsListFileItem item)
+		{
+			for (int i = 0; i < list.Count; i++)
+				if (string.Compare(
+						$"{list[i].Path}/{list[i].Name}",
+						$"{item.Path}/{item.Name}",
+						StringComparison.Ordinal
+					) > 0)
+					return i;
+			// If not found, insert at the end
+			return list.Count;
+		}
+
+		private void DeleteButton_Click(object sender, RoutedEventArgs e)
+		{
+			Delete();
+		}
+
+		private void Delete()
+		{
+			var items = MainDataGrid.SelectedItems.Cast<ISettingsListFileItem>().ToList();
+			if (!AppHelper.AllowAction(AllowAction.Delete, items.Select(x => x.Name).ToArray()))
+				return;
+			// Use begin invoke or grid update will deadlock on same thread.
+			ControlsHelper.BeginInvoke(() =>
+			{
+				var selection = GetItemToSelect(items);
+				if (selection.Item != null)
+				{
+					PanelSettings.ListSelection = new List<string>() { selection.Item.Name };
+					PanelSettings.ListSelectedIndex = selection.Position;
+				}
+				var sd = SettingsData;
+				foreach (var item in items)
+				{
+					if (sd == null)
+					{
+						SourceItems.Remove(item);
+					}
+					else
+					{
+						var error = sd.DeleteItem(item);
+						if (!string.IsNullOrEmpty(error))
+							Global.ShowError(error);
+					}
+				}
+			});
+		}
+
+		/// <summary>
+		/// Get items to select after deletion.
+		/// </summary>
+		public (int Position, ISettingsListFileItem Item) GetItemToSelect(IList<ISettingsListFileItem> itemsToDelete)
+		{
+			// Get items sorted as in the list.
+			var viewSource = (CollectionViewSource)Resources["GroupedData"];
+			var view = (ListCollectionView)viewSource.View;
+			var sortedFilteredItems = view.OfType<ISettingsListFileItem>().ToList();
+			// Get positions of remaining items.
+			var deletePositions = itemsToDelete.Select(x => sortedFilteredItems.IndexOf(x));
+			var minDeletePosition = deletePositions.Min();
+			var remainPositions = Enumerable.Range(0, sortedFilteredItems.Count()).Except(deletePositions).ToList();
+			if (remainPositions.Any())
+			{
+				var selectedPosition = remainPositions.FirstOrDefault(x => x > minDeletePosition);
+				var selectedItem = sortedFilteredItems[selectedPosition];
+				return (selectedPosition, selectedItem);
+			}
+			return (0, null);
+		}
+
+		#region Grid Editing
+
+		private void MainDataGrid_MouseDoubleClick(object sender, MouseButtonEventArgs e)
+		{
+			var grid = sender as DataGrid;
+			if (grid.SelectedItem != null && e.ChangedButton == MouseButton.Left)
+				grid.BeginEdit();
+		}
+
+		private string _originalValue;
+
+		private void MainDataGrid_PreparingCellForEdit(object sender, DataGridPreparingCellForEditEventArgs e)
+		{
+			if (e.Column == NameColumn)
+			{
+				var textBox = e.EditingElement as TextBox;
+				textBox.Focus();
+				textBox.SelectAll();
+				_originalValue = textBox.Text; // Store the original value
+			}
+		}
+
+		private void MainDataGrid_CellEditEnding(object sender, DataGridCellEditEndingEventArgs e)
+		{
+			if (e.EditAction == DataGridEditAction.Cancel) // Check if editing was cancelled
+			{
+				var textBox = e.EditingElement as TextBox;
+				textBox.Text = _originalValue; // Restore the original value
+			}
+			else if (e.Column == NameColumn)
+			{
+				var textBox = e.EditingElement as TextBox;
+				var newName = textBox.Text.Trim();
+				var item = (ISettingsListFileItem)e.Row.Item;
+				var settingsData = Global.GetSettings(DataType);
+				if (settingsData != null)
+				{
+					var error = settingsData.RenameItem(item, newName);
+					if (string.IsNullOrEmpty(error))
+					{
+						// If successfully renamed task then...
+						if (item is TemplateItem ti && DataType == ItemType.Task && ti.AutoGenerateTitle)
+							// Disable auto generation of title.
+							ti.AutoGenerateTitle = false;
+					}
+					else
+					{
+						MessageBox.Show(error);
+						e.Cancel = true;
+						return;
+					}
+				}
+			}
+		}
+
+		#endregion
+
+		private void CopyButton_Click(object sender, RoutedEventArgs e)
+		{
+			var item = MainDataGrid.SelectedItems.Cast<ISettingsListFileItem>().FirstOrDefault();
+			if (item == null)
+				return;
+			var text = Serializer.SerializeToXmlString(item, null, true);
+			Clipboard.SetText(text);
+		}
+
+		private void PasteButton_Click(object sender, RoutedEventArgs e)
+		{
+			try
+			{
+				var xml = Clipboard.GetText();
+				var itemType = SourceItems.GetType().GenericTypeArguments[0];
+				var item = (ISettingsListFileItem)Serializer.DeserializeFromXmlString(xml, itemType);
+				AppHelper.FixName(item, SourceItems);
+				InsertItem(item);
+			}
+			catch (Exception ex)
+			{
+				Global.ShowError(ex.Message);
+				return;
+			}
+		}
+
+		/// <summary>
+		///  Event is fired when the DataGrid is rendered and its items are loaded,
+		///  which means that you can safely select items at this point.
+		/// </summary>
+		private void MainDataGrid_Loaded(object sender, RoutedEventArgs e)
+		{
+			NameColumn.Width = new DataGridLength(1, DataGridLengthUnitType.Star);
+
+			if (ControlsHelper.IsDesignMode(this))
+				return;
+			// Allow to run once.
+			if (ControlsHelper.AllowLoad(this))
+			{
+				var list = PanelSettings.ListSelection;
+				if (list?.Count > 0)
+					ControlsHelper.SetSelection(MainDataGrid, nameof(ISettingsListFileItem.Name), list, 0);
+				SearchTextBox.Text = PanelSettings.SearchText;
+			}
+		}
+
+		private void EditButton_Click(object sender, RoutedEventArgs e)
+		{
+			if (MainDataGrid.SelectedItem != null)
+			{
+				MainDataGrid.CurrentCell = new DataGridCellInfo(MainDataGrid.SelectedItem, NameColumn);
+				MainDataGrid.Focus();
+				MainDataGrid.BeginEdit();
+			}
+		}
+
+		#region Search Filter
+
+		private void InitSearch()
+		{
+			_SearchHelper = new SearchHelper<ISettingsListFileItem>((x) =>
+			{
+				var s = SearchTextBox.Text;
+				// Item type specific code.
+				if (x is TemplateItem ti)
+				{
+					return string.IsNullOrEmpty(s) ||
+						(ti.Name ?? "").IndexOf(s, StringComparison.OrdinalIgnoreCase) > -1 ||
+						(ti.Text ?? "").IndexOf(s, StringComparison.OrdinalIgnoreCase) > -1;
+				}
+				else
+				{
+					return string.IsNullOrEmpty(s) ||
+						(x.Name ?? "").IndexOf(s, StringComparison.OrdinalIgnoreCase) > -1;
+				}
+			}, null, new ObservableCollection<ISettingsListFileItem>());
+			_SearchHelper.SetSource(SourceItems);
+			_SearchHelper.Synchronized += _SearchHelper_Synchronized;
+			FilteredList = _SearchHelper.FilteredList;
+			FilteredList.CollectionChanged += FilteredList_CollectionChanged;
+			OnPropertyChanged(nameof(FilteredList));
+		}
+
+		private void FilteredList_CollectionChanged(object sender, System.Collections.Specialized.NotifyCollectionChangedEventArgs e)
+		{
+			bool refreshGrid = true;
+			//			e.Action == System.Collections.Specialized.NotifyCollectionChangedAction.Add ||
+			//			e.Action == System.Collections.Specialized.NotifyCollectionChangedAction.Remove ||
+			//			e.Action == System.Collections.Specialized.NotifyCollectionChangedAction.Reset ||
+			//			e.Action == System.Collections.Specialized.NotifyCollectionChangedAction.Replace ||
+			//			e.Action == System.Collections.Specialized.NotifyCollectionChangedAction.Move;
+			if (refreshGrid)
+				_ = Helper.Delay(RefreshDataGrid);
+		}
+
+		public ObservableCollection<ISettingsListFileItem> FilteredList { get; set; }
+
+		public string ListGroupPropertyName { get; set; }
+
+		private void _SearchHelper_Synchronized(object sender, EventArgs e)
+		{
+			// Try to restore selection.
+			ControlsHelper.SetSelection(
+				MainDataGrid, nameof(ISettingsListFileItem.Name),
+				PanelSettings.ListSelection, 0
+			);
+		}
+
+		private SearchHelper<ISettingsListFileItem> _SearchHelper;
+
+		private void SearchTextBox_PreviewKeyDown(object sender, KeyEventArgs e)
+		{
+		}
+
+		private void SearchTextBox_TextChanged(object sender, TextChangedEventArgs e)
+		{
+			_SearchHelper.Filter();
+			if (PanelSettings.SearchText != SearchTextBox.Text)
+				PanelSettings.SearchText = SearchTextBox.Text;
+		}
+
+		#endregion
+
+		private void FilterButton_Click(object sender, RoutedEventArgs e)
+		{
+			_SearchHelper.Filter();
+		}
+
+		private void GenerateTitleButton_Click(object sender, RoutedEventArgs e)
+		{
+			var item = MainDataGrid.SelectedItems.Cast<ISettingsListFileItem>().FirstOrDefault();
+			if (item == null)
+				return;
+			// Item type specific code.
+			if (DataType == ItemType.Task || DataType == ItemType.Template)
+			{
+				var ti = (TemplateItem)item;
+				var task = ClientHelper.GenerateTitle(ti);
+				// Assign task to property to make sure it is not garbage collected.
+				ti.GenerateTitleTask = task;
+			}
+		}
+
+		private void MainDataGrid_PreviewKeyDown(object sender, KeyEventArgs e)
+		{
+			var isEditMode = AppHelper.IsGridInEditMode((DataGrid)sender);
+			var grid = (DataGrid)sender;
+			if (e.Key == Key.Enter)
+			{
+				// Commit manually and supress selection of next row.
+				if (isEditMode)
+				{
+					e.Handled = true;
+					grid.CommitEdit(DataGridEditingUnit.Cell, true);
+					grid.CommitEdit(DataGridEditingUnit.Row, true);
+				}
+			}
+			if (!isEditMode && e.Key == Key.Delete)
+				Delete();
+		}
+
+		private void CreateNewTaskButton_Click(object sender, RoutedEventArgs e)
+		{
+			var selecetedItems = MainDataGrid.SelectedItems.Cast<ISettingsListFileItem>();
+			var selection = new List<string>();
+			if (DataType == ItemType.Template)
+			{
+				foreach (var item in selecetedItems)
+				{
+					if (item is TemplateItem ti)
+					{
+						var copy = ti.Copy(true);
+						// Hide instructions box by default on Tasks.
+						copy.ShowInstructions = false;
+						copy.IsPinned = false;
+						copy.Created = DateTime.Now;
+						copy.Modified = copy.Created;
+						Global.InsertItem(copy, ItemType.Task);
+						selection.Add(item.Name);
+					}
+				}
+			}
+			// Select new task in the tasks list on the [Tasks] tab.
+			var settings = Global.AppSettings.GetTaskSettings(ItemType.Task);
+			settings.ListSelection = selection;
+			settings.Focus = true;
+			Global.RaiseOnTasksUpdated();
+		}
+
+		private void Global_OnTasksUpdated(object sender, EventArgs e)
+		{
+			if (DataType != ItemType.Task)
+				return;
+			ControlsHelper.EnsureTabItemSelected(this);
+		}
+
+		#region Grouping
+
+		private string _GroupingProperty;
+
+		public void SetGrouping(string groupingProperty)
+		{
+			_GroupingProperty = groupingProperty;
+			var view = (ICollectionView)MainDataGrid.ItemsSource;
+			view.GroupDescriptions.Clear();
+			view.SortDescriptions.Clear();
+			if (groupingProperty == null)
+				return;
+			switch (groupingProperty)
+			{
+				case nameof(SettingsListFileItem.ListGroupTime):
+					view.SortDescriptions.Add(new SortDescription(nameof(SettingsListFileItem.ListGroupTimeSortKey), ListSortDirection.Ascending));
+					break;
+				case nameof(SettingsListFileItem.ListGroupPath):
+					view.SortDescriptions.Add(new SortDescription(nameof(SettingsListFileItem.ListGroupPathSortKey), ListSortDirection.Ascending));
+					break;
+				case nameof(SettingsListFileItem.ListGroupName):
+					view.SortDescriptions.Add(new SortDescription(nameof(SettingsListFileItem.ListGroupNameSortKey), ListSortDirection.Ascending));
+					break;
+				default:
+					view.SortDescriptions.Add(new SortDescription(groupingProperty, ListSortDirection.Ascending));
+					break;
+			}
+			view.SortDescriptions.Add(new SortDescription(nameof(SettingsListFileItem.Name), ListSortDirection.Ascending));
+			view.GroupDescriptions.Add(new PropertyGroupDescription(groupingProperty));
+			_ = Helper.Delay(RefreshDataGrid);
+		}
+
+		private void ExpanderToggle_Click(object sender, RoutedEventArgs e)
+		{
+			var button = sender as Button;
+			if (button == null)
+				return;
+			var expander = FindParent<Expander>(button);
+			if (expander != null)
+				expander.IsExpanded = !expander.IsExpanded;
+		}
+
+		public static T FindParent<T>(DependencyObject child) where T : DependencyObject
+		{
+			var parentObject = VisualTreeHelper.GetParent(child);
+			if (parentObject == null)
+				return null;
+			T parent = parentObject as T;
+			return parent == null
+				? FindParent<T>(parentObject)
+				: parent;
+		}
+
+		#endregion
+
+
+		#region ■ INotifyPropertyChanged
+
+		public event PropertyChangedEventHandler PropertyChanged;
+
+		protected void OnPropertyChanged([CallerMemberName] string propertyName = null)
+			=> PropertyChanged?.Invoke(this, new PropertyChangedEventArgs(propertyName));
+
+		#endregion
+
+		private void MainDataGrid_Sorting(object sender, DataGridSortingEventArgs e)
+		{
+		}
+
+		private void MainDataGrid_SelectionChanged_1(object sender, SelectionChangedEventArgs e)
+		{
+
+		}
+	}
+
+}
+